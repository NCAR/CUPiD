--- conflicted
+++ resolved
@@ -22,11 +22,8 @@
 # This block allows us to remove the header image from any md files
 # without affecting the original version, but still pull the source
 # into the docs build fresh each time.
-<<<<<<< HEAD
-for file in ["README.md", "NCAR_tips.md", "config.md"]:
-=======
-for file in ["README.md", "NCAR_tips.md", "contributors.md"]:
->>>>>>> 2bb78a59
+
+for file in ["README.md", "NCAR_tips.md", "contributors.md", "config.md"]:
     os.system(f"cp ../{file} ./")
 
     # Remove any images from the first line of the file
