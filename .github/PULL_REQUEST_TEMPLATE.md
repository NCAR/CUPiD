--- conflicted
+++ resolved
@@ -5,13 +5,9 @@
 * [ ] Have you followed the guidelines in our [Contributor's Guide](https://ncar.github.io/CUPiD/contributors_guide.html)?
 * [ ] Have you checked to ensure there aren't other open [Pull Requests](../../../pulls) for the same update/change?
 * [ ] Have you made sure that the [`pre-commit` checks passed (#8 in Adding Notebooks Guide)](https://ncar.github.io/CUPiD/addingnotebookstocollection.html)?
-<<<<<<< HEAD
-* [ ] Have you successfully tested your changes locally?
-* [ ] Once you are ready to have your PR reviewed, have you changed it from a Draft PR to an Open PR?
-=======
 * [ ] Have you successfully tested your changes locally when running standalone CUPiD?
 * [ ] Have you tested your changes as part of the CESM workflow?
->>>>>>> d9c0a0f1
+* [ ] Once you are ready to have your PR reviewed, have you changed it from a Draft PR to an Open PR?
 
 #### New notebook PR Additional Checklist (if these do not apply, feel free to remove this section):
 * [ ] Have you [hidden the code cells (#8 in Adding Notebooks Guide)](https://ncar.github.io/CUPiD/addingnotebookstocollection.html) in your notebook?
