--- conflicted
+++ resolved
@@ -190,17 +190,6 @@
     "    }\n",
     "}\n",
     "if base_case_name is not None:\n",
-<<<<<<< HEAD
-    "    case_dic += {\n",
-    "        base_case_name: {\n",
-    "            \"grid\": grid_name,\n",
-    "            \"sim_period\": slice(f\"{base_start_date}\", f\"{base_end_date}\"),\n",
-    "            \"climo_nyrs\": min(\n",
-    "                climo_nyears, int(base_end_date[:4]) - int(base_start_date[:4]) + 1\n",
-    "            ),\n",
-    "        }\n",
-    " }"
-=======
     "    case_dic[base_case_name] = {\n",
     "        \"grid\": grid_name,\n",
     "        \"sim_period\": slice(f\"{base_start_date}\", f\"{base_end_date}\"),\n",
@@ -209,7 +198,6 @@
     "        ),\n",
     "        \"output_dir\": base_case_output_dir,\n",
     "    }"
->>>>>>> 42f42658
    ]
   },
   {
