{
 "cells": [
  {
   "cell_type": "markdown",
   "metadata": {
    "editable": true,
    "slideshow": {
     "slide_type": ""
    },
    "tags": []
   },
   "source": [
    "# ROF monthly, annual, seasonal discharge at ocean outlets <a id='top'></a>\n",
    "\n",
    "Use the following datasets\n",
    "\n",
    "1. reach-D19 gauge link ascii\n",
    "2. D19 flow site geopackage\n",
    "3. D19 discharge netCDF\n",
    "4. monthly and yearly flow netCD (history file)\n",
    "\n",
    "[1. Setup](#configuration)\n",
    "\n",
    "\n",
    "[2. Loading discharge data](#load_q)\n",
    "\n",
    "- Read monthly history files from archive. \n",
    "- Reference data: monthly discharge estimates at 922 big river mouths from Dai et al. 2019 data (D19)\n",
    "\n",
    "[3. Read river, catchment, gauge information](#read_ancillary)\n",
    "\n",
    "- catchment polygon (geopackage)\n",
    "- gauge point (geopackage)\n",
    "- gauge-catchment link (csv)\n",
    "- outlet reach information (netCDF) including discharging ocean names\n",
    "\n",
    "[4. Ocean discharge line plots](#annual_cycle_q)\n",
    "\n",
    "- total seasonal flow for oceans. \n",
    "\n",
    "[5. Plot zonal mean annual dicharge to the oceans](#zonal_mean_annual_q)\n",
    "\n",
    "- total seasonal flow for oceans. "
   ]
  },
  {
   "cell_type": "code",
   "execution_count": null,
   "metadata": {
    "editable": true,
    "slideshow": {
     "slide_type": ""
    },
    "tags": [
     "hide-input"
    ]
   },
   "outputs": [],
   "source": [
    "%matplotlib inline\n",
    "\n",
    "import os, sys\n",
    "import glob\n",
    "import matplotlib.pyplot as plt\n",
    "import numpy as np\n",
    "import pandas as pd\n",
    "import geopandas as gpd\n",
    "import xarray as xr\n",
    "import cartopy.feature as cfeature\n",
    "\n",
    "import cupid_utils as cu  # go buffs!\n",
    "from cupid_utils.rof import load_yaml\n",
    "from cupid_utils.rof import no_time_variable\n",
    "from cupid_utils.rof import read_shps\n",
    "from cupid_utils.rof import get_index_array\n",
    "\n",
    "rivers_50m = cfeature.NaturalEarthFeature(\"physical\", \"rivers_lake_centerlines\", \"50m\")\n",
    "land = cfeature.LAND\n",
    "\n",
    "print(\"\\nThe Python version: %s.%s.%s\" % sys.version_info[:3])\n",
    "print(xr.__name__, xr.__version__)\n",
    "print(pd.__name__, pd.__version__)\n",
    "print(gpd.__name__, gpd.__version__)"
   ]
  },
  {
   "cell_type": "markdown",
   "metadata": {},
   "source": [
    "-------------------------\n",
    "## 1. Setup <a id='configuration'></a>"
   ]
  },
  {
   "cell_type": "code",
   "execution_count": null,
   "metadata": {
    "editable": true,
    "slideshow": {
     "slide_type": ""
    },
    "tags": [
     "parameters",
     "hide-input"
    ]
   },
   "outputs": [],
   "source": [
    "# Parameter Defaults\n",
    "# parameters are set in CUPiD's config.yml file\n",
    "# when running interactively, manually set the parameters below\n",
    "\n",
    "CESM_output_dir = \"\"\n",
    "case_name = None  # case name: e.g., \"b.e30_beta02.BLT1850.ne30_t232.104\"\n",
    "base_case_name = None  # base case name: e.g., \"b.e23_alpha17f.BLT1850.ne30_t232.092\"\n",
    "base_case_output_dir = None\n",
    "start_date = \"\"\n",
    "end_date = \"\"\n",
    "base_start_date = \"\"  # base simulation starting date: \"0001-01-01\"\n",
    "base_end_date = \"\"  # base simulation ending date: \"0100-01-01\"\n",
    "serial = True  # use dask LocalCluster\n",
    "lc_kwargs = {}\n",
    "\n",
    "hist_str = \"\"  # Used for hist file tag\n",
    "analysis_name = \"\"  # Used for Figure png names\n",
    "climo_nyears = 10  # number of years to compute the climatology\n",
    "grid_name = \"f09_f09_mosart\"  # ROF grid name used in case\n",
    "base_grid_name = (\n",
    "    grid_name  # spcify ROF grid name for base_case in config.yml if different than case\n",
    ")\n",
    "figureSave = False"
   ]
  },
  {
   "cell_type": "code",
   "execution_count": null,
   "metadata": {
    "tags": [
     "hide-cell"
    ]
   },
   "outputs": [],
   "source": [
    "if base_case_output_dir is None:\n",
    "    base_case_output_dir = CESM_output_dir"
   ]
  },
  {
   "cell_type": "code",
   "execution_count": null,
   "metadata": {
    "editable": true,
    "slideshow": {
     "slide_type": ""
    },
    "tags": [
     "hide-input"
    ]
   },
   "outputs": [],
   "source": [
    "# ROF additional setup\n",
    "setup = load_yaml(os.path.join(cu.__path__[0], \"..\", \"setup\", \"setup.yaml\"))\n",
    "\n",
    "domain_dir = setup[\n",
    "    \"ancillary_dir\"\n",
    "]  # ancillary directory including such as ROF domain, river network data\n",
    "geospatial_dir = setup[\"geospatial_dir\"]  # including shapefiles or geopackages\n",
    "ref_flow_dir = setup[\"ref_flow_dir\"]  # including observed or reference flow data\n",
    "case_meta = setup[\"case_meta\"]  # RO grid meta\n",
    "catch_gpkg = setup[\"catch_gpkg\"]  # catchment geopackage meta\n",
    "reach_gpkg = setup[\"reach_gpkg\"]  # reach geopackage meta\n",
    "network_nc = setup[\"river_network\"]  # river network meta\n",
    "\n",
    "if not analysis_name:\n",
    "    analysis_name = case_name\n",
    "if base_grid_name:\n",
    "    base_grid_name = grid_name\n",
    "\n",
    "case_dic = {\n",
    "    case_name: {\n",
    "        \"grid\": grid_name,\n",
    "        \"sim_period\": slice(f\"{start_date}\", f\"{end_date}\"),\n",
    "        \"climo_nyrs\": min(climo_nyears, int(end_date[:4]) - int(start_date[:4]) + 1),\n",
    "        \"output_dir\": CESM_output_dir,\n",
    "    }\n",
    "}\n",
    "if base_case_name is not None:\n",
    "    case_dic[base_case_name] = {\n",
    "        \"grid\": grid_name,\n",
    "        \"sim_period\": slice(f\"{base_start_date}\", f\"{base_end_date}\"),\n",
    "        \"climo_nyrs\": min(\n",
    "            climo_nyears, int(base_end_date[:4]) - int(base_start_date[:4]) + 1\n",
    "        ),\n",
<<<<<<< HEAD
=======
    "        \"output_dir\": base_case_output_dir,\n",
>>>>>>> 42f42658
    "    }\n",
    "\n",
    "oceans_list = [\n",
    "    \"arctic\",\n",
    "    \"atlantic\",\n",
    "    \"indian\",\n",
    "    \"mediterranean\",\n",
    "    \"pacific\",\n",
    "    \"south_china\",\n",
    "    \"global\",\n",
    "]"
   ]
  },
  {
   "cell_type": "markdown",
   "metadata": {},
   "source": [
    "-----\n",
    "### dasks (optional)"
   ]
  },
  {
   "cell_type": "code",
   "execution_count": null,
   "metadata": {
    "editable": true,
    "slideshow": {
     "slide_type": ""
    },
    "tags": [
     "hide-input"
    ]
   },
   "outputs": [],
   "source": [
    "# When running interactively, cupid_run should be set to False\n",
    "cupid_run = True\n",
    "\n",
    "client = None\n",
    "if cupid_run:\n",
    "    # Spin up cluster (if running in parallel)\n",
    "    if not serial:\n",
    "        from dask.distributed import Client, LocalCluster\n",
    "\n",
    "        cluster = LocalCluster(**lc_kwargs)\n",
    "        client = Client(cluster)\n",
    "else:\n",
    "    if not serial:\n",
    "        from dask.distributed import Client\n",
    "        from dask_jobqueue import PBSCluster\n",
    "\n",
    "        cluster = PBSCluster(\n",
    "            cores=1,\n",
    "            processes=1,\n",
    "            memory=\"50GB\",\n",
    "            queue=\"casper\",\n",
    "            walltime=\"01:00:00\",\n",
    "        )\n",
    "        cluster.scale(jobs=10)\n",
    "        client = Client(cluster)\n",
    "client"
   ]
  },
  {
   "cell_type": "markdown",
   "metadata": {},
   "source": [
    "## 2. Loading discharge data <a id='load_q'></a>"
   ]
  },
  {
   "cell_type": "markdown",
   "metadata": {},
   "source": [
    "### 2.1. Monthly/annual flow netCDFs\n",
    "- month_data (xr dataset)\n",
    "- year_data (xr dataset)\n",
    "- seas_data (xr dataset)"
   ]
  },
  {
   "cell_type": "code",
   "execution_count": null,
   "metadata": {
    "editable": true,
    "slideshow": {
     "slide_type": ""
    },
    "tags": [
     "hide-input"
    ]
   },
   "outputs": [],
   "source": [
    "%%time\n",
    "\n",
    "reachID = {}\n",
    "month_data = {}\n",
    "year_data = {}\n",
    "seas_data = {}\n",
    "for case, meta in case_dic.items():\n",
    "    in_dire = os.path.join(meta[\"output_dir\"], case, \"rof/hist\")\n",
    "    model = case_meta[meta[\"grid\"]][\"model\"]\n",
    "    domain = case_meta[meta[\"grid\"]][\"domain_nc\"]\n",
    "    var_list = case_meta[meta[\"grid\"]][\"vars_read\"]\n",
    "\n",
    "    def preprocess(ds):\n",
    "        return ds[var_list]\n",
    "\n",
    "    year_list = [\n",
    "        \"{:04d}\".format(yr)\n",
    "        for yr in np.arange(\n",
    "            int(meta[\"sim_period\"].start[0:4]), int(meta[\"sim_period\"].stop[0:4]) + 1\n",
    "        )\n",
    "    ]\n",
    "\n",
    "    nc_list = []\n",
    "    for nc_path in sorted(glob.glob(f\"{in_dire}/{case}.{model}.{hist_str}.????-*.nc\")):\n",
    "        for yr in year_list:\n",
    "            if yr in os.path.basename(nc_path):\n",
    "                nc_list.append(nc_path)\n",
    "\n",
    "    # load data\n",
    "    ds = xr.open_mfdataset(\n",
    "        nc_list,\n",
    "        data_vars=\"minimal\",\n",
    "        parallel=True,\n",
    "        preprocess=preprocess,\n",
    "    ).sel(time=meta[\"sim_period\"])\n",
    "\n",
    "    # monthly\n",
    "    month_data[case] = ds.isel(time=slice(-meta[\"climo_nyrs\"] * 12, None))\n",
    "    # annual\n",
    "    year_data[case] = (\n",
    "        ds.isel(time=slice(-meta[\"climo_nyrs\"] * 12, None))\n",
    "        .resample(time=\"YS\")\n",
    "        .mean(dim=\"time\")\n",
    "        .load()\n",
    "    )\n",
    "    # seasonal (compute here instead of reading for conisistent analysis period)\n",
    "    seas_data[case] = (\n",
    "        ds.isel(time=slice(-meta[\"climo_nyrs\"] * 12, None))\n",
    "        .groupby(\"time.month\")\n",
    "        .mean(\"time\")\n",
    "        .load()\n",
    "    )\n",
    "    vars_no_time = no_time_variable(month_data[case])\n",
    "    if vars_no_time:\n",
    "        seas_data[case][vars_no_time] = seas_data[case][vars_no_time].isel(\n",
    "            month=0, drop=True\n",
    "        )\n",
    "    mon_time = month_data[case].time.values\n",
    "    if domain == \"None\":\n",
    "        reachID[case] = month_data[case][\"reachID\"].values\n",
    "    else:\n",
    "        reachID[case] = (\n",
    "            xr.open_dataset(f\"{domain_dir}/{domain}\")[\"reachID\"]\n",
    "            .stack(seg=(\"lat\", \"lon\"))\n",
    "            .values\n",
    "        )\n",
    "    print(f\"Finished loading {case}\")"
   ]
  },
  {
   "cell_type": "markdown",
   "metadata": {},
   "source": [
    "### 2.2 D19 discharge data\n",
    "- ds_q_obs_mon (xr datasets)\n",
    "- ds_q_obs_yr (xr datasets)\n",
    "- dr_q_obs_seasonal (xr datasets)"
   ]
  },
  {
   "cell_type": "code",
   "execution_count": null,
   "metadata": {
    "editable": true,
    "slideshow": {
     "slide_type": ""
    },
    "tags": [
     "hide-input"
    ]
   },
   "outputs": [],
   "source": [
    "%%time\n",
    "\n",
    "# read monthly data\n",
    "ds_q = xr.open_dataset(\n",
    "    \"%s/D09/coastal-stns-Vol-monthly.updated-May2019.mod.nc\" % (ref_flow_dir),\n",
    "    decode_times=False,\n",
    ")\n",
    "ds_q[\"time\"] = xr.cftime_range(\n",
    "    start=\"1900-01-01\", end=\"2018-12-01\", freq=\"MS\", calendar=\"standard\"\n",
    ")\n",
    "\n",
    "# monthly- if time_period is outside observation period, use the entire obs period\n",
    "obs_available = True\n",
    "if ds_q[\"time\"].sel(time=slice(str(mon_time[0]), str(mon_time[-1]))).values.size == 0:\n",
    "    obs_available = False\n",
    "    ds_q_obs_mon = ds_q[[\"FLOW\", \"lat\", \"lon\"]].set_coords([\"lat\", \"lon\"])\n",
    "else:\n",
    "    ds_q_obs_mon = (\n",
    "        ds_q[[\"FLOW\", \"lat\", \"lon\"]]\n",
    "        .sel(time=slice(str(mon_time[0]), str(mon_time[-1])))\n",
    "        .set_coords([\"lat\", \"lon\"])\n",
    "    )\n",
    "# compute annual flow from monthly\n",
    "ds_q_obs_yr = ds_q_obs_mon.resample(time=\"YE\").mean(dim=\"time\")\n",
    "# compute annual cycle at monthly scale\n",
    "dr_q_obs_seasonal = ds_q_obs_mon.groupby(\"time.month\").mean(\"time\")"
   ]
  },
  {
   "cell_type": "markdown",
   "metadata": {
    "editable": true,
    "slideshow": {
     "slide_type": ""
    },
    "tags": []
   },
   "source": [
    "## 3. Reading river, catchment, gauge infomation  <a id='read_ancillary'></a>\n",
    "\n",
    "- gauge-catchment (or grid box) link (csv)\n",
    "- gauge point (geopackage)\n",
    "- ocean polygon (geopackage)\n",
    "- catchment polygon (geopackage)\n",
    "- outlet reach information (netCDF)"
   ]
  },
  {
   "cell_type": "markdown",
   "metadata": {
    "editable": true,
    "slideshow": {
     "slide_type": ""
    },
    "tags": []
   },
   "source": [
    "### 3.1. reach-D19 gauge link csv\n",
    "- gauge_reach_lnk (dataframe)"
   ]
  },
  {
   "cell_type": "code",
   "execution_count": null,
   "metadata": {
    "editable": true,
    "slideshow": {
     "slide_type": ""
    },
    "tags": [
     "hide-input"
    ]
   },
   "outputs": [],
   "source": [
    "gauge_reach_lnk = {}\n",
    "for case, meta in case_dic.items():\n",
    "    gauge_reach_lnk[case] = pd.read_csv(\n",
    "        \"%s/D09/D09_925.%s.asc\" % (ref_flow_dir, case_meta[meta[\"grid\"]][\"network\"])\n",
    "    )"
   ]
  },
  {
   "cell_type": "markdown",
   "metadata": {
    "editable": true,
    "slideshow": {
     "slide_type": ""
    },
    "tags": []
   },
   "source": [
    "### 3.2 D19 flow site geopackage\n",
    "- gauge_shp (dataframe)"
   ]
  },
  {
   "cell_type": "code",
   "execution_count": null,
   "metadata": {
    "editable": true,
    "slideshow": {
     "slide_type": ""
    },
    "tags": [
     "hide-input"
    ]
   },
   "outputs": [],
   "source": [
    "%%time\n",
    "\n",
    "gauge_shp = gpd.read_file(\n",
    "    os.path.join(ref_flow_dir, \"D09\", \"geospatial\", \"D09_925.gpkg\")\n",
    ")\n",
    "gauge_shp = gauge_shp[gauge_shp[\"id\"] != 9999999]"
   ]
  },
  {
   "cell_type": "markdown",
   "metadata": {
    "editable": true,
    "slideshow": {
     "slide_type": ""
    },
    "tags": []
   },
   "source": [
    "### 3.3 Ocean polygon geopackage\n",
    "- ocean_shp (dataframe)"
   ]
  },
  {
   "cell_type": "code",
   "execution_count": null,
   "metadata": {
    "editable": true,
    "slideshow": {
     "slide_type": ""
    },
    "tags": [
     "hide-input"
    ]
   },
   "outputs": [],
   "source": [
    "%%time\n",
    "\n",
    "ocean_shp = gpd.read_file(os.path.join(geospatial_dir, \"oceans.gpkg\"))"
   ]
  },
  {
   "cell_type": "markdown",
   "metadata": {
    "editable": true,
    "slideshow": {
     "slide_type": ""
    },
    "tags": []
   },
   "source": [
    "### 3.4 Read river network information\n",
    "- gdf_cat (dataframe)"
   ]
  },
  {
   "cell_type": "code",
   "execution_count": null,
   "metadata": {
    "editable": true,
    "slideshow": {
     "slide_type": ""
    },
    "tags": [
     "hide-cell"
    ]
   },
   "outputs": [],
   "source": [
    "%%time\n",
    "\n",
    "## read catchment geopackage\n",
    "gdf_cat = {}\n",
    "for case, meta in case_dic.items():\n",
    "    cat_gpkg = os.path.join(\n",
    "        geospatial_dir, catch_gpkg[meta[\"grid\"]][\"file_name\"]\n",
    "    )  # geopackage name\n",
    "    id_name_cat = catch_gpkg[meta[\"grid\"]][\"id_name\"]  # reach ID in geopackage\n",
    "    var_list = [id_name_cat]\n",
    "    if \"lk\" in grid_name:\n",
    "        var_list.append(\"lake\")\n",
    "    gdf_cat[case] = read_shps([cat_gpkg], var_list)\n",
    "    gdf_cat[case][\"centroid_longitude\"] = gdf_cat[case][\"geometry\"].centroid.x\n",
    "    gdf_cat[case][\"centroid_latitude\"] = gdf_cat[case][\"geometry\"].centroid.y"
   ]
  },
  {
   "cell_type": "markdown",
   "metadata": {
    "editable": true,
    "slideshow": {
     "slide_type": ""
    },
    "tags": []
   },
   "source": [
    "### 3.5 Read river outlet information\n",
    "- Apppend into gdf_cat (dataframe)"
   ]
  },
  {
   "cell_type": "code",
   "execution_count": null,
   "metadata": {
    "editable": true,
    "slideshow": {
     "slide_type": ""
    },
    "tags": [
     "hide-input"
    ]
   },
   "outputs": [],
   "source": [
    "%%time\n",
    "\n",
    "# read river outlet netcdf\n",
    "riv_ocean = {}\n",
    "for case, meta in case_dic.items():\n",
    "    riv_ocean_file = os.path.join(\n",
    "        domain_dir,\n",
    "        network_nc[meta[\"grid\"]][\"file_name\"].replace(\".aug.nc\", \".outlet.nc\"),\n",
    "    )  # network netcdf name\n",
    "    ds_rn_ocean = xr.open_dataset(riv_ocean_file).set_index(seg=\"seg_id\")\n",
    "    df_tmp = ds_rn_ocean.to_dataframe()\n",
    "    riv_ocean[case] = pd.merge(\n",
    "        gdf_cat[case],\n",
    "        df_tmp,\n",
    "        left_on=catch_gpkg[meta[\"grid\"]][\"id_name\"],\n",
    "        right_index=True,\n",
    "    )"
   ]
  },
  {
   "cell_type": "markdown",
   "metadata": {},
   "source": [
    "### 3.6 Merge gauge, outlet catchment dataframe\n",
    "\n",
    "- gauge_shp1 (dataframe)"
   ]
  },
  {
   "cell_type": "code",
   "execution_count": null,
   "metadata": {
    "editable": true,
    "slideshow": {
     "slide_type": ""
    },
    "tags": [
     "hide-input"
    ]
   },
   "outputs": [],
   "source": [
    "%%time\n",
    "\n",
    "# Merge gauge_reach lnk (dataframe) into gauge shapefile\n",
    "gauge_shp1 = {}\n",
    "for case, meta in case_dic.items():\n",
    "    df = gauge_reach_lnk[case]\n",
    "\n",
    "    # df = df.loc[(df['flag'] == 0)]\n",
    "    df1 = df.drop(columns=[\"riv_name\"])\n",
    "    df2 = pd.merge(gauge_shp, df1, how=\"inner\", left_on=\"id\", right_on=\"gauge_id\")\n",
    "    gauge_shp1[case] = pd.merge(\n",
    "        df2,\n",
    "        riv_ocean[case],\n",
    "        how=\"inner\",\n",
    "        left_on=\"route_id\",\n",
    "        right_on=catch_gpkg[meta[\"grid\"]][\"id_name\"],\n",
    "    )"
   ]
  },
  {
   "cell_type": "markdown",
   "metadata": {
    "editable": true,
    "slideshow": {
     "slide_type": ""
    },
    "tags": []
   },
   "source": [
    "------\n",
    "## 4. Plot annual cycle for global oceans <a id='annual_cycle_q'></a>"
   ]
  },
  {
   "cell_type": "code",
   "execution_count": null,
   "metadata": {
    "editable": true,
    "slideshow": {
     "slide_type": ""
    },
    "tags": [
     "hide-input"
    ]
   },
   "outputs": [],
   "source": [
    "%time\n",
    "\n",
    "nrows = 4\n",
    "ncols = 2\n",
    "fig, axes = plt.subplots(nrows, ncols, figsize=(7.25, 6.5))\n",
    "plt.subplots_adjust(\n",
    "    top=0.95, bottom=0.065, right=0.98, left=0.10, hspace=0.225, wspace=0.250\n",
    ")  # create some space below the plots by increasing the bottom-value\n",
    "\n",
    "for ix, ocean_name in enumerate(oceans_list):\n",
    "    row = ix // 2\n",
    "    col = ix % 2\n",
    "    for case, meta in case_dic.items():\n",
    "\n",
    "        q_name = case_meta[meta[\"grid\"]][\"flow_name\"]\n",
    "\n",
    "        if case_meta[meta[\"grid\"]][\"network_type\"] == \"vector\":\n",
    "            if ocean_name == \"global\":\n",
    "                id_list = gauge_shp1[case][\"route_id\"].values\n",
    "            else:\n",
    "                id_list = gauge_shp1[case][gauge_shp1[case][\"ocean\"] == ocean_name][\n",
    "                    \"route_id\"\n",
    "                ].values\n",
    "            reach_index = get_index_array(reachID[case], id_list)\n",
    "            dr_flow = seas_data[case][q_name].isel(seg=reach_index).sum(dim=\"seg\")\n",
    "            dr_flow.plot(ax=axes[row, col], linestyle=\"-\", lw=0.75, label=case)\n",
    "\n",
    "        elif case_meta[grid_name][\"network_type\"] == \"grid\":  # means 2d grid\n",
    "            if ocean_name == \"global\":\n",
    "                id_list = gauge_shp1[case][\"route_id\"].values\n",
    "            else:\n",
    "                id_list = gauge_shp1[case][gauge_shp1[case][\"ocean\"] == ocean_name][\n",
    "                    \"route_id\"\n",
    "                ].values\n",
    "\n",
    "            reach_index = get_index_array(reachID[case], id_list)\n",
    "            seas_data_vector = seas_data[case][q_name].stack(seg=(\"lat\", \"lon\"))\n",
    "            dr_flow = seas_data_vector.isel(seg=reach_index).sum(dim=\"seg\")\n",
    "            dr_flow.plot(ax=axes[row, col], linestyle=\"-\", lw=0.75, label=case)\n",
    "\n",
    "    # reference data\n",
    "    if obs_available:\n",
    "        if ocean_name == \"global\":\n",
    "            id_list = gauge_shp1[case][\"id\"].values\n",
    "        else:\n",
    "            id_list = gauge_shp1[case][gauge_shp1[case][\"ocean\"] == ocean_name][\n",
    "                \"id\"\n",
    "            ].values\n",
    "        gauge_index = get_index_array(ds_q[\"id\"].values, id_list)\n",
    "        dr_obs = dr_q_obs_seasonal.isel(station=gauge_index).sum(dim=\"station\")\n",
    "        dr_obs.plot(\n",
    "            ax=axes[row, col],\n",
    "            linestyle=\"None\",\n",
    "            marker=\"o\",\n",
    "            markersize=2,\n",
    "            c=\"k\",\n",
    "            label=\"D19\",\n",
    "        )\n",
    "\n",
    "    axes[row, col].set_title(\"%d %s\" % (ix + 1, ocean_name), fontsize=9)\n",
    "    axes[row, col].set_xlabel(\"\")\n",
    "    if row < 7:\n",
    "        axes[row, col].set_xticklabels(\"\")\n",
    "    if col == 0:\n",
    "        axes[row, col].set_ylabel(\"Mon. flow [m$^3$/s]\", fontsize=9)\n",
    "    else:\n",
    "        axes[row, col].set_ylabel(\"\")\n",
    "    axes[row, col].tick_params(\"both\", labelsize=\"x-small\")\n",
    "\n",
    "# Legend- make space below the plot-raise bottom. there will be an label below the second last (bottom middle) ax, thanks to the bbox_to_anchor=(x, y) with a negative y-value.\n",
    "axes[row, col].legend(\n",
    "    loc=\"center left\", bbox_to_anchor=(1.10, 0.40, 0.75, 0.1), ncol=1, fontsize=\"small\"\n",
    ")\n",
    "\n",
    "for jx in range(ix + 1, nrows * ncols):\n",
    "    row = jx // 2\n",
    "    col = jx % 2\n",
    "    fig.delaxes(axes[row][col])\n",
    "\n",
    "if figureSave:\n",
    "    plt.savefig(f\"./NB2_Fig1_ocean_discharge_season_{analysis_name}.png\", dpi=200)"
   ]
  },
  {
   "cell_type": "markdown",
   "metadata": {
    "editable": true,
    "slideshow": {
     "slide_type": ""
    },
    "tags": []
   },
   "source": [
    "------\n",
    "## 5. Plot zonal mean annual dicharge to the oceans <a id='zonal_mean_annual_q'></a>"
   ]
  },
  {
   "cell_type": "code",
   "execution_count": null,
   "metadata": {
    "tags": [
     "hide-cell"
    ]
   },
   "outputs": [],
   "source": [
    "%time\n",
    "# compute zonal mean total discharge from all the outlets in the modeled river networks.\n",
    "oceans_list = [\"atlantic\", \"pacific\", \"indian\", \"global\"]\n",
    "\n",
    "# Define latitude bins every 1 degree\n",
    "lat_bins = np.arange(-80, 81, 1.0)\n",
    "# Compute bin centers for labeling\n",
    "lat_bin_centers = 0.5 * (lat_bins[:-1] + lat_bins[1:])\n",
    "\n",
    "for ix, ocean_name in enumerate(oceans_list):\n",
    "\n",
    "    nrows = 1\n",
    "    ncols = 1\n",
    "    fig, axes = plt.subplots(nrows, ncols, figsize=(6.5, 5.0))\n",
    "    plt.subplots_adjust(\n",
    "        top=0.95, bottom=0.065, right=0.98, left=0.10, hspace=0.225, wspace=0.250\n",
    "    )  # create some space below the plots by increasing the bottom-value\n",
    "\n",
    "    axes_right = axes.twinx()\n",
    "\n",
    "    for case, meta in case_dic.items():\n",
    "        grid_name = meta[\"grid\"]\n",
    "        q_name = case_meta[meta[\"grid\"]][\"flow_name\"]\n",
    "\n",
    "        # extract flow data and latitude at outlet locations (index)\n",
    "        if ocean_name == \"global\":\n",
    "            id_list = gauge_shp1[case][\"route_id\"].values\n",
    "        else:\n",
    "            id_list = gauge_shp1[case][gauge_shp1[case][\"ocean\"] == ocean_name][\n",
    "                \"route_id\"\n",
    "            ].values\n",
    "        reach_index = get_index_array(reachID[case], id_list)\n",
    "\n",
    "        if case_meta[grid_name][\"network_type\"] == \"vector\":\n",
    "            # 1. Extract the mapping from riv_ocean (HRU → latitude)\n",
    "            lat_map = riv_ocean[case].set_index(\"hruid\")[\"centroid_latitude\"]\n",
    "\n",
    "            # 2. Convert that Series into an xarray DataArray\n",
    "            lat_da = xr.DataArray(\n",
    "                lat_map, dims=[\"hruid\"], coords={\"hruid\": lat_map.index}, name=\"lat\"\n",
    "            )\n",
    "\n",
    "            # 3. Align `lat_da` with the reachID coordinate in seas_data\n",
    "            #    (We assume reachID corresponds to hruid values)\n",
    "            lat_for_reach = lat_da.sel(\n",
    "                hruid=xr.DataArray(seas_data[case][\"reachID\"].values, dims=[\"seg\"])\n",
    "            )\n",
    "\n",
    "            # 4. Assign it as a new variable in seas_data\n",
    "            seas_data[case][\"lat\"] = lat_for_reach\n",
    "\n",
    "            ds_flow = seas_data[case][[q_name, \"lat\"]].isel(seg=reach_index)\n",
    "\n",
    "            # Group by latitude bins and take the mean across segments in each bin\n",
    "            zonal_mean = (\n",
    "                ds_flow[q_name]\n",
    "                .mean(dim=\"month\")\n",
    "                .groupby_bins(ds_flow[\"lat\"], bins=lat_bins, labels=lat_bin_centers)\n",
    "                .sum(dim=\"seg\", skipna=True)\n",
    "            ) / 1000000\n",
    "\n",
    "        elif case_meta[grid_name][\"network_type\"] == \"grid\":  # means 2d grid\n",
    "\n",
    "            seas_data_vector = seas_data[case][q_name].stack(seg=(\"lat\", \"lon\"))\n",
    "            dr_flow = seas_data_vector.isel(seg=reach_index)\n",
    "            zonal_mean = (\n",
    "                dr_flow.mean(dim=\"month\")\n",
    "                .groupby_bins(dr_flow[\"lat\"], bins=lat_bins, labels=lat_bin_centers)\n",
    "                .sum(dim=\"seg\", skipna=True)\n",
    "            ) / 1000000\n",
    "\n",
    "        # Rename the bin dimension to 'lat' for clarity\n",
    "        zonal_mean = zonal_mean.rename({\"lat_bins\": \"lat\"})\n",
    "        zonal_mean = zonal_mean.assign_coords(lat=(\"lat\", lat_bin_centers))\n",
    "\n",
    "        # plot zonal mean discharge per 1-degree lat\n",
    "        zonal_mean.plot(ax=axes, linestyle=\"-\", lw=0.75, label=case)\n",
    "        # plot cumulative zonal mean discharge per 1-degree lat\n",
    "        zonal_mean.cumsum(dim=\"lat\").plot(\n",
    "            ax=axes_right, linestyle=\"--\", lw=1.0, label=case\n",
    "        )\n",
    "\n",
    "    # reference data\n",
    "    if obs_available:\n",
    "        if ocean_name == \"global\":\n",
    "            id_list = gauge_shp1[case][\"id\"].values\n",
    "        else:\n",
    "            id_list = gauge_shp1[case][gauge_shp1[case][\"ocean\"] == ocean_name][\n",
    "                \"id\"\n",
    "            ].values\n",
    "        gauge_index = get_index_array(ds_q[\"id\"].values, id_list)\n",
    "        dr_obs = dr_q_obs_seasonal.isel(station=gauge_index)\n",
    "        zonal_mean_obs = (\n",
    "            dr_obs[\"FLOW\"]\n",
    "            .mean(dim=\"month\")\n",
    "            .groupby_bins(dr_obs[\"lat\"], bins=lat_bins, labels=lat_bin_centers)\n",
    "            .sum(dim=\"station\", skipna=True)\n",
    "        ) / 1000000\n",
    "\n",
    "        zonal_mean_obs.plot(\n",
    "            ax=axes,\n",
    "            linestyle=\"None\",\n",
    "            marker=\"o\",\n",
    "            markersize=2,\n",
    "            c=\"k\",\n",
    "            label=\"D19\",\n",
    "            zorder=0,\n",
    "        )\n",
    "\n",
    "    axes.set_title(\"%s\" % (ocean_name), fontsize=10)\n",
    "    axes.set_xlabel(\"Latitude\")\n",
    "\n",
    "    axes.set_xticks(np.arange(-80, 81, 20))\n",
    "    axes.set_xticklabels([\"80S\", \"60S\", \"40S\", \"20S\", \"0\", \"20N\", \"40N\", \"60N\", \"80N\"])\n",
    "    axes.set_ylabel(\n",
    "        \"Total annual discharge to ocean [10$^6$ m$^3$/s per degree lat]\", fontsize=10\n",
    "    )\n",
    "    axes.tick_params(\"both\", labelsize=\"small\")\n",
    "\n",
    "    axes_right.set_ylabel(\n",
    "        \"Total annual discharge accumulated from 90S [10$^6$ m$^3$/s]\", fontsize=10\n",
    "    )\n",
    "    axes_right.tick_params(\"both\", labelsize=\"small\")\n",
    "\n",
    "    # Legend- make space below the plot-raise bottom. there will be an label below the second last (bottom middle) ax, thanks to the bbox_to_anchor=(x, y) with a negative y-value.\n",
    "    axes.legend(\n",
    "        loc=\"center left\",\n",
    "        bbox_to_anchor=(0.025, 0.875, 0.75, 0.1),\n",
    "        ncol=1,\n",
    "        fontsize=\"small\",\n",
    "    )\n",
    "\n",
    "    if figureSave:\n",
    "        plt.savefig(\n",
    "            f\"./NB2_Fig3_global_zonal_mean_annal_discharge_{ocean_name}_{analysis_name}_gauge_only.png\",\n",
    "            dpi=300,\n",
    "        )"
   ]
  },
  {
   "cell_type": "code",
   "execution_count": null,
   "metadata": {
    "editable": true,
    "slideshow": {
     "slide_type": ""
    },
    "tags": [
     "hide-cell"
    ]
   },
   "outputs": [],
   "source": [
    "if client:\n",
    "    client.shutdown()\n",
    "    print(\"Dask client shutdown complete.\")"
   ]
  }
 ],
 "metadata": {
  "kernelspec": {
   "display_name": "cupid-analysis",
   "language": "python",
   "name": "cupid-analysis"
  },
  "language_info": {
   "codemirror_mode": {
    "name": "ipython",
    "version": 3
   },
   "file_extension": ".py",
   "mimetype": "text/x-python",
   "name": "python",
   "nbconvert_exporter": "python",
   "pygments_lexer": "ipython3",
   "version": "3.11.4"
  }
 },
 "nbformat": 4,
 "nbformat_minor": 4
}<|MERGE_RESOLUTION|>--- conflicted
+++ resolved
@@ -192,10 +192,7 @@
     "        \"climo_nyrs\": min(\n",
     "            climo_nyears, int(base_end_date[:4]) - int(base_start_date[:4]) + 1\n",
     "        ),\n",
-<<<<<<< HEAD
-=======
     "        \"output_dir\": base_case_output_dir,\n",
->>>>>>> 42f42658
     "    }\n",
     "\n",
     "oceans_list = [\n",
