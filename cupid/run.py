--- conflicted
+++ resolved
@@ -11,18 +11,12 @@
 import dask
 import time
 import ploomber
-<<<<<<< HEAD
 import warnings
-=======
-import yaml
 
 CONTEXT_SETTINGS = dict(help_option_names=["-h", "--help"])
-
->>>>>>> bf65cdd7
 
 @click.command(context_settings=CONTEXT_SETTINGS)
 @click.option("--serial", "-s", is_flag=True, help="Do not use LocalCluster objects")
-<<<<<<< HEAD
 @click.option("--time-series", "-ts", is_flag=True,
               help="Run time series generation scripts prior to diagnostics")
 # Options to turn components on or off
@@ -32,15 +26,6 @@
 @click.option("--land", "-lnd", is_flag=True, help="Run land component diagnostics")
 @click.option("--seaice", "-ice", is_flag=True, help="Run sea ice component diagnostics")
 @click.option("--landice", "-glc", is_flag=True, help="Run land ice component diagnostics")
-
-=======
-@click.option(
-    "--time-series",
-    "-ts",
-    is_flag=True,
-    help="Run time series generation scripts prior to diagnostics",
-)
->>>>>>> bf65cdd7
 @click.argument("config_path")
 
 def run(config_path, serial=False, time_series=False, 
@@ -60,6 +45,9 @@
 
     if "global_params" in control:
         global_params = control["global_params"]
+    
+    global_params['serial'] = serial
+    
     ####################################################################
 
     if time_series:
@@ -90,12 +78,6 @@
         )
 
     # Grab paths
-<<<<<<< HEAD
-    run_dir = os.path.realpath(os.path.expanduser(control['data_sources']['run_dir']))
-    output_dir = run_dir + "/computed_notebooks/" + control['data_sources']['sname']
-    temp_data_path = run_dir + "/temp_data" 
-    nb_path_root = os.path.realpath(os.path.expanduser(control['data_sources']['nb_path_root']))
-=======
 
     run_dir = os.path.realpath(os.path.expanduser(control["data_sources"]["run_dir"]))
     output_dir = run_dir + "/computed_notebooks/" + control["data_sources"]["sname"]
@@ -103,7 +85,6 @@
     nb_path_root = os.path.realpath(
         os.path.expanduser(control["data_sources"]["nb_path_root"])
     )
->>>>>>> bf65cdd7
 
     #####################################################################
     # Managing catalog-related stuff
@@ -133,26 +114,12 @@
         else:
             cat_path = full_cat_path
 
-<<<<<<< HEAD
-    #####################################################################
-    # Managing global parameters
-
-    global_params = dict()
-
-    if 'global_params' in control:
-        global_params = control['global_params']
-
-    global_params['serial'] = serial
-
-=======
->>>>>>> bf65cdd7
     #####################################################################
     # Ploomber - making a DAG
 
     dag = ploomber.DAG(executor=ploomber.executors.Serial())
 
     #####################################################################
-<<<<<<< HEAD
     # Organizing notebooks to run
     
     component_options = {"atmosphere": atmosphere,
@@ -167,7 +134,7 @@
         
         for nb, info in control['compute_notebooks']['infrastructure'].items():
             all_nbs[nb] = info
-            all_nbs[nb]['nb_path_root'] = nb_path_root
+            all_nbs[nb]['nb_path_root'] = nb_path_root + '/infrastructure'
             all_nbs[nb]['output_dir'] = output_dir + '/infrastructure'
             
         # Automatically run all if not specified
@@ -206,37 +173,6 @@
         for nb, info in all_nbs.items():     
             cupid.util.create_ploomber_nb_task(nb, info, cat_path, info["nb_path_root"], 
                                                info["output_dir"], global_params, dag, dependency=info.get("dependency"))
-=======
-    # Organizing notebooks - holdover from manually managing dependencies before
-
-    all_nbs = dict()
-
-    for nb, info in control["compute_notebooks"].items():
-
-        all_nbs[nb] = info
-
-    # Setting up notebook tasks
-
-    for nb, info in all_nbs.items():
-
-        global_params["serial"] = serial
-        if "dependency" in info:
-            cupid.util.create_ploomber_nb_task(
-                nb,
-                info,
-                cat_path,
-                nb_path_root,
-                output_dir,
-                global_params,
-                dag,
-                dependency=info["dependency"],
-            )
-
-        else:
-            cupid.util.create_ploomber_nb_task(
-                nb, info, cat_path, nb_path_root, output_dir, global_params, dag
-            )
->>>>>>> bf65cdd7
 
     #####################################################################
     # Organizing scripts
@@ -245,7 +181,6 @@
 
         all_scripts = dict()
 
-<<<<<<< HEAD
         # Automatically run all if not specified
         
         if True not in [atmosphere, ocean, land, seaice, landice]:
@@ -275,36 +210,11 @@
                 warnings.warn(f"Environment {bad_env} specified for {script}.py could not be found; {script}.py will not be run.")
                 all_scripts.pop(script)
                     
-=======
-        for script, info in control["compute_scripts"].items():
-
-            all_scripts[script] = info
-
->>>>>>> bf65cdd7
         # Setting up script tasks
 
         for script, info in all_scripts.items():
-
-<<<<<<< HEAD
             cupid.util.create_ploomber_script_task(script, info, cat_path, info['nb_path_root'], 
                                                    global_params, dag, dependency=info.get("dependency"))
-=======
-            if "dependency" in info:
-                cupid.util.create_ploomber_script_task(
-                    script,
-                    info,
-                    cat_path,
-                    nb_path_root,
-                    global_params,
-                    dag,
-                    dependency=info["dependency"],
-                )
-
-            else:
-                cupid.util.create_ploomber_script_task(
-                    script, info, cat_path, nb_path_root, global_params, dag
-                )
->>>>>>> bf65cdd7
 
     # Run the full DAG
 
