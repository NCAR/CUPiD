--- conflicted
+++ resolved
@@ -30,23 +30,13 @@
 
 
 def get_control_dict(config_path):
-<<<<<<< HEAD
-    with open(config_path, "r") as fid:
-        control = yaml.safe_load(fid)
-
-=======
     try:
         with open(config_path, "r") as fid:
             control = yaml.safe_load(fid)
     except FileNotFoundError:
         print(f"ERROR: {config_path} not found")
         sys.exit(1)
-        
-    # theoretically ploomber should manage this kernel checking by itself, but this seems to add
-    # the default kernel to info where necessary. currently a bit messy with copy pasting in 
-    # script stuff.
-    
->>>>>>> bf65cdd7
+
     default_kernel_name = control["computation_config"].pop("default_kernel_name", None)
 
     control["env_check"] = dict()
