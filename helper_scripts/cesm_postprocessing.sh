#!/bin/bash -e
# This script is run by the CESM workflow when RUN_POSTPROCESSING=TRUE,
# it is invoked from case.cupid and the expectation is that it is run
# from CASEROOT.
# One possible future development would be to make case.cupid a python script
# and then update this to python as well (and take a CIME Case object as
# an argument)


# Set variables that come from environment or CESM XML files
CASEROOT=${PWD}
SRCROOT=`./xmlquery --value SRCROOT`
CESM_CUPID=${SRCROOT}/tools/CUPiD
CUPID_ROOT=`./xmlquery --value CUPID_ROOT`
CUPID_EXAMPLE=`./xmlquery --value CUPID_EXAMPLE`
CUPID_GEN_TIMESERIES=`./xmlquery --value CUPID_GEN_TIMESERIES`
CUPID_GEN_DIAGNOSTICS=`./xmlquery --value CUPID_GEN_DIAGNOSTICS`
CUPID_GEN_HTML=`./xmlquery --value CUPID_GEN_HTML`
CUPID_BASELINE_CASE=`./xmlquery --value CUPID_BASELINE_CASE`
CUPID_BASELINE_ROOT=`./xmlquery --value CUPID_BASELINE_ROOT`
CUPID_TS_DIR=`./xmlquery --value CUPID_TS_DIR`
CUPID_STARTDATE=`./xmlquery --value CUPID_STARTDATE`
CUPID_STOP_N=`./xmlquery --value CUPID_STOP_N`
CUPID_STOP_OPTION=`./xmlquery --value CUPID_STOP_OPTION`
CALENDAR=`./xmlquery --value CALENDAR`
CUPID_BASE_STARTDATE=`./xmlquery --value CUPID_BASE_STARTDATE`
CUPID_BASE_STOP_N=`./xmlquery --value CUPID_BASE_STOP_N`
CUPID_BASE_STOP_OPTION=`./xmlquery --value CUPID_BASE_STOP_OPTION`
CUPID_NTASKS=`./xmlquery --value CUPID_NTASKS`
CUPID_RUN_ALL=`./xmlquery --value CUPID_RUN_ALL`
CUPID_RUN_ATM=`./xmlquery --value CUPID_RUN_ATM`
CUPID_RUN_OCN=`./xmlquery --value CUPID_RUN_OCN`
CUPID_RUN_LND=`./xmlquery --value CUPID_RUN_LND`
CUPID_RUN_ICE=`./xmlquery --value CUPID_RUN_ICE`
CUPID_RUN_ROF=`./xmlquery --value CUPID_RUN_ROF`
CUPID_RUN_GLC=`./xmlquery --value CUPID_RUN_GLC`
CUPID_RUN_ADF=`./xmlquery --value CUPID_RUN_ADF`
CUPID_RUN_LDF=`./xmlquery --value CUPID_RUN_LDF`
CUPID_RUN_ILAMB=`./xmlquery --value CUPID_RUN_ILAMB`
CUPID_RUN_TYPE=`./xmlquery --value CUPID_RUN_TYPE`
CUPID_INFRASTRUCTURE_ENV=`./xmlquery --value CUPID_INFRASTRUCTURE_ENV`
CUPID_ANALYSIS_ENV=`./xmlquery --value CUPID_ANALYSIS_ENV`

# Note: on derecho, the cesmdev module creates a python conflict
#       by setting $PYTHONPATH; since this is conda-based we
#       want an empty PYTHONPATH environment variable
unset PYTHONPATH
# cupid-analysis env required for end date calculation
conda activate ${CUPID_ANALYSIS_ENV}

# Calculate CUPID_ENDDATE and CUPID_BASE_ENDDATE
# calendar name needs to be changed for cftime standards
CFTIME_CALENDAR=$CALENDAR
CFTIME_CALENDAR="${CFTIME_CALENDAR/GREGORIAN/proleptic_gregorian}"
CFTIME_CALENDAR="${CFTIME_CALENDAR/NO_LEAP/noleap}"
CUPID_ENDDATE=`${CUPID_ROOT}/helper_scripts/find_enddate.py \
  --start-date ${CUPID_STARTDATE} \
  --stop-option ${CUPID_STOP_OPTION} \
  --stop-n ${CUPID_STOP_N} \
  --calendar ${CFTIME_CALENDAR}`
CUPID_BASE_ENDDATE=`${CUPID_ROOT}/helper_scripts/find_enddate.py \
  --start-date ${CUPID_BASE_STARTDATE} \
  --stop-option ${CUPID_BASE_STOP_OPTION} \
  --stop-n ${CUPID_BASE_STOP_N} \
  --calendar ${CFTIME_CALENDAR}`

# Note if CUPID_ROOT is not tools/CUPiD
# (but don't complain if user adds a trailing "/")
if [ "${CUPID_ROOT%/}" != "${CESM_CUPID}" ]; then
  echo "Note: Running CUPiD from ${CUPID_ROOT}, not ${CESM_CUPID}"
fi

# Create directory for running CUPiD
mkdir -p cupid-postprocessing
cd cupid-postprocessing

# If CUPID_RUN_ALL is TRUE, we don't add any component flags.
# The lack of any component flags tells CUPiD to run all components.
CUPID_FLAG_STRING=""
if [ "${CUPID_RUN_ALL}" == "FALSE" ]; then
  if [ "${CUPID_RUN_ATM}" == "TRUE" ]; then
    CUPID_FLAG_STRING+=" -atm"
  fi
  if [ "${CUPID_RUN_OCN}" == "TRUE" ]; then
    CUPID_FLAG_STRING+=" -ocn"
  fi
  if [ "${CUPID_RUN_LND}" == "TRUE" ]; then
    CUPID_FLAG_STRING+=" -lnd"
  fi
  if [ "${CUPID_RUN_ICE}" == "TRUE" ]; then
    CUPID_FLAG_STRING+=" -ice"
  fi
  if [ "${CUPID_RUN_ROF}" == "TRUE" ]; then
    CUPID_FLAG_STRING+=" -rof"
  fi
  if [ "${CUPID_RUN_GLC}" == "TRUE" ]; then
    CUPID_FLAG_STRING+=" -glc"
  fi
  if [ "${CUPID_FLAG_STRING}" == "" ]; then
    echo "If CUPID_RUN_ALL is False, user must set at least one component"
    exit 1
  fi
fi

if [ "${CUPID_NTASKS}" == "1" ]; then
  echo "CUPiD will not use dask in any notebooks"
  CUPID_FLAG_STRING+=" --serial"
fi

if [ "${CUPID_RUN_ALL}" == "TRUE" ]; then
  echo "CUPID_RUN_ALL is True, running diagnostics for all components"
fi

# Use cupid-infrastructure environment for running these scripts
conda activate ${CUPID_INFRASTRUCTURE_ENV}

# 1. Generate CUPiD config file
${CUPID_ROOT}/helper_scripts/generate_cupid_config_for_cesm_case.py \
   --case-root ${CASEROOT} \
   --cesm-root ${SRCROOT} \
   --cupid-root ${CUPID_ROOT} \
   --adf-output-root ${PWD} \
   --cupid-example ${CUPID_EXAMPLE} \
   --cupid-baseline-case ${CUPID_BASELINE_CASE} \
   --cupid-baseline-root ${CUPID_BASELINE_ROOT} \
   --cupid-ts-dir ${CUPID_TS_DIR} \
   --cupid-startdate ${CUPID_STARTDATE} \
   --cupid-enddate ${CUPID_ENDDATE} \
   --cupid-base-startdate ${CUPID_BASE_STARTDATE} \
<<<<<<< HEAD
   --cupid-base-enddate ${CUPID_BASE_ENDDATE} \
=======
  --cupid-base-enddate ${CUPID_BASE_ENDDATE} \
>>>>>>> 8cf2db44
   --cupid-run-adf ${CUPID_RUN_ADF} \
   --cupid-run-ldf ${CUPID_RUN_LDF} \
   --cupid-run-ilamb ${CUPID_RUN_ILAMB}

# 2. Generate ADF config file
if [ "${CUPID_RUN_ADF}" == "TRUE" ]; then
  ${CUPID_ROOT}/helper_scripts/generate_adf_config_file.py \
     --cupid-config-loc . \
     --adf-template ${CUPID_ROOT}/externals/ADF/config_amwg_default_plots.yaml \
     --out-file adf_config.yml
fi

# 3. Generate ILAMB config file
if [ "${CUPID_RUN_ILAMB}" == "TRUE" ]; then
  ${SRCROOT}/tools/CUPiD/helper_scripts/generate_ilamb_config_files.py \
     --cupid-config-loc . \
     --run-type ${CUPID_RUN_TYPE} \
     --cupid-root ${CUPID_ROOT}
fi

# 4. Generate LDF config file
if [ "${CUPID_RUN_LDF}" == "TRUE" ]; then
  ${CUPID_ROOT}/helper_scripts/generate_ldf_config_file.py \
     --cupid-config-loc . \
     --ldf-template ${CUPID_ROOT}/externals/LDF/config_clm_unstructured_plots.yaml \
     --out-file ldf_config.yml
fi

# 5. Generate timeseries files
if [ "${CUPID_GEN_TIMESERIES}" == "TRUE" ]; then
   ${CUPID_ROOT}/cupid/run_timeseries.py ${CUPID_FLAG_STRING}
fi

# 6. Run ADF
if [ "${CUPID_RUN_ADF}" == "TRUE" ]; then
  conda deactivate
  conda activate ${CUPID_ANALYSIS_ENV}
  ${CUPID_ROOT}/externals/ADF/run_adf_diag adf_config.yml
fi

# 7. Run ILAMB
if [ "${CUPID_RUN_ILAMB}" == "TRUE" ]; then
  echo "WARNING: you may need to increase wallclock time (eg, ./xmlchange --subgroup case.cupid JOB_WALLCLOCK_TIME=06:00:00) before running ILAMB"
  conda deactivate
  conda activate ${CUPID_ANALYSIS_ENV}
  export ILAMB_ROOT=ilamb_aux
  if [ -d "ILAMB_output" ]; then
    echo "WARNING: ILAMB_output directory already exists. You may need to clear it before running ILAMB."
  fi
  ilamb-run --config ilamb_nohoff_final_CLM_${CUPID_RUN_TYPE}.cfg --build_dir ILAMB_output/ --df_errs ${ILAMB_ROOT}/quantiles_Whittaker_cmip5v6.parquet --define_regions ${ILAMB_ROOT}/DATA/regions/LandRegions.nc ${ILAMB_ROOT}/DATA/regions/Whittaker.nc --regions global --model_setup model_setup.txt --filter .clm2.h0.
fi

# 8. Run LDF
if [ "${CUPID_RUN_LDF}" == "TRUE" ]; then
  conda deactivate
  conda activate ${CUPID_ANALYSIS_ENV}
  ${CUPID_ROOT}/externals/LDF/run_adf_diag ldf_config.yml
fi

# 9. Run CUPiD and build webpage
conda deactivate
conda activate ${CUPID_INFRASTRUCTURE_ENV}
if [ "${CUPID_GEN_DIAGNOSTICS}" == "TRUE" ]; then
  ${CUPID_ROOT}/cupid/run_diagnostics.py ${CUPID_FLAG_STRING}
fi
if [ "${CUPID_GEN_HTML}" == "TRUE" ]; then
  ${CUPID_ROOT}/cupid/generate_webpage.py
fi<|MERGE_RESOLUTION|>--- conflicted
+++ resolved
@@ -127,11 +127,7 @@
    --cupid-startdate ${CUPID_STARTDATE} \
    --cupid-enddate ${CUPID_ENDDATE} \
    --cupid-base-startdate ${CUPID_BASE_STARTDATE} \
-<<<<<<< HEAD
-   --cupid-base-enddate ${CUPID_BASE_ENDDATE} \
-=======
   --cupid-base-enddate ${CUPID_BASE_ENDDATE} \
->>>>>>> 8cf2db44
    --cupid-run-adf ${CUPID_RUN_ADF} \
    --cupid-run-ldf ${CUPID_RUN_LDF} \
    --cupid-run-ilamb ${CUPID_RUN_ILAMB}
