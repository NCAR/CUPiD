--- conflicted
+++ resolved
@@ -119,12 +119,8 @@
    --cupid-startdate ${CUPID_STARTDATE} \
    --cupid-enddate ${CUPID_ENDDATE} \
    --cupid-base-startdate ${CUPID_BASE_STARTDATE} \
-<<<<<<< HEAD
    --cupid-base-enddate ${CUPID_BASE_ENDDATE} \
    --cupid-remap ${CUPID_REMAP} \
-=======
-   --cupid-base-enddate ${CUPID_BASE_ENDDATE}
->>>>>>> bc126661
 
 # 2. Generate ADF config file
 if [ "${CUPID_RUN_ADF}" == "TRUE" ]; then
@@ -155,14 +151,11 @@
    ${CUPID_ROOT}/cupid/run_timeseries.py ${CUPID_FLAG_STRING}
 fi
 
-<<<<<<< HEAD
 # 5. Remapping of timeseries files
 if [ "${CUPID_REMAP}" == "TRUE" ]; then
    ${SRCROOT}/tools/CUPiD/cupid/run_remapping.py ${CUPID_FLAG_STRING}
 fi
 
-=======
->>>>>>> bc126661
 # 6. Run ADF
 if [ "${CUPID_RUN_ADF}" == "TRUE" ]; then
   conda deactivate
@@ -170,10 +163,14 @@
   ${CUPID_ROOT}/externals/ADF/run_adf_diag adf_config.yml
 fi
 
-<<<<<<< HEAD
 # 7. Run LDF
-=======
-# 7. Run ILAMB
+if [ "${CUPID_RUN_LDF}" == "TRUE" ]; then
+  conda deactivate
+  conda activate ${CUPID_ANALYSIS_ENV}
+  ${CUPID_ROOT}/externals/LDF/run_adf_diag ldf_config.yml
+fi
+
+# 8. Run ILAMB
 if [ "${CUPID_RUN_ILAMB}" == "TRUE" ]; then
   echo "WARNING: you may need to increase wallclock time (eg, ./xmlchange --subgroup case.cupid JOB_WALLCLOCK_TIME=06:00:00) before running ILAMB"
   conda deactivate
@@ -185,19 +182,7 @@
   ilamb-run --config ilamb_nohoff_final_CLM_${CUPID_RUN_TYPE}.cfg --build_dir ILAMB_output/ --df_errs ${ILAMB_ROOT}/quantiles_Whittaker_cmip5v6.parquet --define_regions ${ILAMB_ROOT}/DATA/regions/LandRegions.nc ${ILAMB_ROOT}/DATA/regions/Whittaker.nc --regions global --model_setup model_setup.txt --filter .clm2.h0.
 fi
 
-# 8. Run LDF
->>>>>>> bc126661
-if [ "${CUPID_RUN_LDF}" == "TRUE" ]; then
-  conda deactivate
-  conda activate ${CUPID_ANALYSIS_ENV}
-  ${CUPID_ROOT}/externals/LDF/run_adf_diag ldf_config.yml
-fi
-
-<<<<<<< HEAD
-# 8. Run CUPiD and build webpage
-=======
 # 9. Run CUPiD and build webpage
->>>>>>> bc126661
 conda deactivate
 conda activate ${CUPID_INFRASTRUCTURE_ENV}
 if [ "${CUPID_GEN_DIAGNOSTICS}" == "TRUE" ]; then
