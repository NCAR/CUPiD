#!/bin/bash -e
# This script is run by the CESM workflow when RUN_POSTPROCESSING=TRUE,
# it is invoked from case.cupid and the expectation is that it is run
# from CASEROOT.
# One possible future development would be to make case.cupid a python script
# and then update this to python as well (and take a CIME Case object as
# an argument)

# Function to add some number of years to a string that
# is formatted as YYYY-MM-DD and print out the updated
# string in the same format
add_years() {
  IFS='-' read -r YEAR MM DD <<< "$1"
  YEAR=$((10#$YEAR))  # Force base-10
  MM=$((10#$MM))
  DD=$((10#$DD))
  NEW_YEAR=`printf '%04d' "$((YEAR + $2))"`-`printf '%02d' "${MM}"`-`printf '%02d' "${DD}"`
  echo ${NEW_YEAR}
}

# Set variables that come from environment or CESM XML files
CASEROOT=${PWD}
SRCROOT=`./xmlquery --value SRCROOT`
CESM_CUPID=${SRCROOT}/tools/CUPiD
CUPID_ROOT=`./xmlquery --value CUPID_ROOT`
CUPID_EXAMPLE=`./xmlquery --value CUPID_EXAMPLE`
CUPID_GEN_TIMESERIES=`./xmlquery --value CUPID_GEN_TIMESERIES`
CUPID_GEN_DIAGNOSTICS=`./xmlquery --value CUPID_GEN_DIAGNOSTICS`
CUPID_GEN_HTML=`./xmlquery --value CUPID_GEN_HTML`
CUPID_REMAP=`./xmlquery --value CUPID_REMAP`
CUPID_BASELINE_CASE=`./xmlquery --value CUPID_BASELINE_CASE`
CUPID_BASELINE_ROOT=`./xmlquery --value CUPID_BASELINE_ROOT`
CUPID_TS_DIR=`./xmlquery --value CUPID_TS_DIR`
CUPID_STARTDATE=`./xmlquery --value CUPID_STARTDATE`
CUPID_NYEARS=`./xmlquery --value CUPID_NYEARS`
CUPID_ENDDATE=`add_years ${CUPID_STARTDATE} ${CUPID_NYEARS}`
CUPID_BASE_STARTDATE=`./xmlquery --value CUPID_BASE_STARTDATE`
CUPID_BASE_NYEARS=`./xmlquery --value CUPID_BASE_NYEARS`
CUPID_BASE_ENDDATE=`add_years ${CUPID_BASE_STARTDATE} ${CUPID_BASE_NYEARS}`
CUPID_NTASKS=`./xmlquery --value CUPID_NTASKS`
CUPID_RUN_ALL=`./xmlquery --value CUPID_RUN_ALL`
CUPID_RUN_ATM=`./xmlquery --value CUPID_RUN_ATM`
CUPID_RUN_OCN=`./xmlquery --value CUPID_RUN_OCN`
CUPID_RUN_LND=`./xmlquery --value CUPID_RUN_LND`
CUPID_RUN_ICE=`./xmlquery --value CUPID_RUN_ICE`
CUPID_RUN_ROF=`./xmlquery --value CUPID_RUN_ROF`
CUPID_RUN_GLC=`./xmlquery --value CUPID_RUN_GLC`
CUPID_RUN_ADF=`./xmlquery --value CUPID_RUN_ADF`
CUPID_RUN_LDF=`./xmlquery --value CUPID_RUN_LDF`
CUPID_INFRASTRUCTURE_ENV=`./xmlquery --value CUPID_INFRASTRUCTURE_ENV`
CUPID_ANALYSIS_ENV=`./xmlquery --value CUPID_ANALYSIS_ENV`

# Note if CUPID_ROOT is not tools/CUPiD
# (but don't complain if user adds a trailing "/")
if [ "${CUPID_ROOT%/}" != "${CESM_CUPID}" ]; then
  echo "Note: Running CUPiD from ${CUPID_ROOT}, not ${CESM_CUPID}"
fi
# Create directory for running CUPiD
mkdir -p cupid-postprocessing
cd cupid-postprocessing

# If CUPID_RUN_ALL is TRUE, we don't add any component flags.
# The lack of any component flags tells CUPiD to run all components.
CUPID_FLAG_STRING=""
if [ "${CUPID_RUN_ALL}" == "FALSE" ]; then
  if [ "${CUPID_RUN_ATM}" == "TRUE" ]; then
    CUPID_FLAG_STRING+=" -atm"
  fi
  if [ "${CUPID_RUN_OCN}" == "TRUE" ]; then
    CUPID_FLAG_STRING+=" -ocn"
  fi
  if [ "${CUPID_RUN_LND}" == "TRUE" ]; then
    CUPID_FLAG_STRING+=" -lnd"
  fi
  if [ "${CUPID_RUN_ICE}" == "TRUE" ]; then
    CUPID_FLAG_STRING+=" -ice"
  fi
  if [ "${CUPID_RUN_ROF}" == "TRUE" ]; then
    CUPID_FLAG_STRING+=" -rof"
  fi
  if [ "${CUPID_RUN_GLC}" == "TRUE" ]; then
    CUPID_FLAG_STRING+=" -glc"
  fi
  if [ "${CUPID_FLAG_STRING}" == "" ]; then
    echo "If CUPID_RUN_ALL is False, user must set at least one component"
    exit 1
  fi
fi

if [ "${CUPID_NTASKS}" == "1" ]; then
  echo "CUPiD will not use dask in any notebooks"
  CUPID_FLAG_STRING+=" --serial"
fi

if [ "${CUPID_RUN_ALL}" == "TRUE" ]; then
  echo "CUPID_RUN_ALL is True, running diagnostics for all components"
fi

# Use cupid-infrastructure environment for running these scripts
# Note: on derecho, the cesmdev module creates a python conflict
#       by setting $PYTHONPATH; since this is conda-based we
#       want an empty PYTHONPATH environment variable
unset PYTHONPATH
conda activate ${CUPID_INFRASTRUCTURE_ENV}

# 1. Generate CUPiD config file
${CUPID_ROOT}/helper_scripts/generate_cupid_config_for_cesm_case.py \
   --case-root ${CASEROOT} \
   --cesm-root ${SRCROOT} \
   --cupid-root ${CUPID_ROOT} \
   --adf-output-root ${PWD} \
   --cupid-example ${CUPID_EXAMPLE} \
   --cupid-baseline-case ${CUPID_BASELINE_CASE} \
   --cupid-baseline-root ${CUPID_BASELINE_ROOT} \
   --cupid-ts-dir ${CUPID_TS_DIR} \
   --cupid-startdate ${CUPID_STARTDATE} \
   --cupid-enddate ${CUPID_ENDDATE} \
   --cupid-base-startdate ${CUPID_BASE_STARTDATE} \
   --cupid-base-enddate ${CUPID_BASE_ENDDATE} \
   --cupid-remap ${CUPID_REMAP} \

# 2. Generate ADF config file
if [ "${CUPID_RUN_ADF}" == "TRUE" ]; then
  ${CUPID_ROOT}/helper_scripts/generate_adf_config_file.py \
     --cupid-config-loc . \
     --adf-template ${CUPID_ROOT}/externals/ADF/config_amwg_default_plots.yaml \
     --out-file adf_config.yml
fi

# 3. Generate LDF config file
if [ "${CUPID_RUN_LDF}" == "TRUE" ]; then
  ${CUPID_ROOT}/helper_scripts/generate_ldf_config_file.py \
     --cupid-config-loc . \
     --ldf-template ${CUPID_ROOT}/externals/LDF/config_clm_unstructured_plots.yaml \
     --out-file ldf_config.yml
fi

# 4. Generate timeseries files
if [ "${CUPID_GEN_TIMESERIES}" == "TRUE" ]; then
   ${CUPID_ROOT}/cupid/run_timeseries.py ${CUPID_FLAG_STRING}
fi

<<<<<<< HEAD
# 4. Remapping of timeseries files
if [ "${CUPID_REMAP}" == "TRUE" ]; then
   ${SRCROOT}/tools/CUPiD/cupid/run_remapping.py ${CUPID_FLAG_STRING}
fi

#5. Run ADF
=======
# 5. Run ADF
>>>>>>> 6cce7299
if [ "${CUPID_RUN_ADF}" == "TRUE" ]; then
  conda deactivate
  conda activate ${CUPID_ANALYSIS_ENV}
  ${CUPID_ROOT}/externals/ADF/run_adf_diag adf_config.yml
fi

# 6. Run LDF
if [ "${CUPID_RUN_LDF}" == "TRUE" ]; then
  conda deactivate
  conda activate ${CUPID_ANALYSIS_ENV}
  ${CUPID_ROOT}/externals/LDF/run_adf_diag ldf_config.yml
fi

<<<<<<< HEAD
# 6. Run CUPiD and build webpage
=======
# 7. Run CUPiD and build webpage
>>>>>>> 6cce7299
conda deactivate
conda activate ${CUPID_INFRASTRUCTURE_ENV}
if [ "${CUPID_GEN_DIAGNOSTICS}" == "TRUE" ]; then
  ${CUPID_ROOT}/cupid/run_diagnostics.py ${CUPID_FLAG_STRING}
fi
if [ "${CUPID_GEN_HTML}" == "TRUE" ]; then
  ${CUPID_ROOT}/cupid/generate_webpage.py
fi<|MERGE_RESOLUTION|>--- conflicted
+++ resolved
@@ -140,34 +140,26 @@
    ${CUPID_ROOT}/cupid/run_timeseries.py ${CUPID_FLAG_STRING}
 fi
 
-<<<<<<< HEAD
-# 4. Remapping of timeseries files
+# 5. Remapping of timeseries files
 if [ "${CUPID_REMAP}" == "TRUE" ]; then
    ${SRCROOT}/tools/CUPiD/cupid/run_remapping.py ${CUPID_FLAG_STRING}
 fi
 
-#5. Run ADF
-=======
-# 5. Run ADF
->>>>>>> 6cce7299
+# 6. Run ADF
 if [ "${CUPID_RUN_ADF}" == "TRUE" ]; then
   conda deactivate
   conda activate ${CUPID_ANALYSIS_ENV}
   ${CUPID_ROOT}/externals/ADF/run_adf_diag adf_config.yml
 fi
 
-# 6. Run LDF
+# 7. Run LDF
 if [ "${CUPID_RUN_LDF}" == "TRUE" ]; then
   conda deactivate
   conda activate ${CUPID_ANALYSIS_ENV}
   ${CUPID_ROOT}/externals/LDF/run_adf_diag ldf_config.yml
 fi
 
-<<<<<<< HEAD
-# 6. Run CUPiD and build webpage
-=======
-# 7. Run CUPiD and build webpage
->>>>>>> 6cce7299
+# 8. Run CUPiD and build webpage
 conda deactivate
 conda activate ${CUPID_INFRASTRUCTURE_ENV}
 if [ "${CUPID_GEN_DIAGNOSTICS}" == "TRUE" ]; then
