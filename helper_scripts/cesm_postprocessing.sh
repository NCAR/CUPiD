#!/bin/bash -e
# This script is run by the CESM workflow when RUN_POSTPROCESSING=TRUE,
# it is invoked from case.cupid and the expectation is that it is run
# from CASEROOT.
# One possible future development would be to make case.cupid a python script
# and then update this to python as well (and take a CIME Case object as
# an argument)

# Function to add some number of years to a string that
# is formatted as YYYY-MM-DD and print out the updated
# string in the same format
add_years() {
  IFS='-' read -r YEAR MM DD <<< "$1"
  YEAR=$((10#$YEAR))  # Force base-10
  MM=$((10#$MM))
  DD=$((10#$DD))
  NEW_YEAR=`printf '%04d' "$((YEAR + $2))"`-`printf '%02d' "${MM}"`-`printf '%02d' "${DD}"`
  echo ${NEW_YEAR}
}

# Set variables that come from environment or CESM XML files
CASEROOT=${PWD}
SRCROOT=`./xmlquery --value SRCROOT`
CESM_CUPID=${SRCROOT}/tools/CUPiD
CUPID_ROOT=`./xmlquery --value CUPID_ROOT`
CUPID_EXAMPLE=`./xmlquery --value CUPID_EXAMPLE`
CUPID_GEN_TIMESERIES=`./xmlquery --value CUPID_GEN_TIMESERIES`
CUPID_GEN_DIAGNOSTICS=`./xmlquery --value CUPID_GEN_DIAGNOSTICS`
CUPID_GEN_HTML=`./xmlquery --value CUPID_GEN_HTML`
CUPID_BASELINE_CASE=`./xmlquery --value CUPID_BASELINE_CASE`
CUPID_BASELINE_ROOT=`./xmlquery --value CUPID_BASELINE_ROOT`
CUPID_TS_DIR=`./xmlquery --value CUPID_TS_DIR`
CUPID_STARTDATE=`./xmlquery --value CUPID_STARTDATE`
CUPID_NYEARS=`./xmlquery --value CUPID_NYEARS`
CUPID_ENDDATE=`add_years ${CUPID_STARTDATE} ${CUPID_NYEARS}`
CUPID_BASE_STARTDATE=`./xmlquery --value CUPID_BASE_STARTDATE`
CUPID_BASE_NYEARS=`./xmlquery --value CUPID_BASE_NYEARS`
CUPID_BASE_ENDDATE=`add_years ${CUPID_BASE_STARTDATE} ${CUPID_BASE_NYEARS}`
CUPID_NTASKS=`./xmlquery --value CUPID_NTASKS`
CUPID_RUN_ALL=`./xmlquery --value CUPID_RUN_ALL`
CUPID_RUN_ATM=`./xmlquery --value CUPID_RUN_ATM`
CUPID_RUN_OCN=`./xmlquery --value CUPID_RUN_OCN`
CUPID_RUN_LND=`./xmlquery --value CUPID_RUN_LND`
CUPID_RUN_ICE=`./xmlquery --value CUPID_RUN_ICE`
CUPID_RUN_ROF=`./xmlquery --value CUPID_RUN_ROF`
CUPID_RUN_GLC=`./xmlquery --value CUPID_RUN_GLC`
CUPID_RUN_ADF=`./xmlquery --value CUPID_RUN_ADF`
<<<<<<< HEAD
CUPID_RUN_ILAMB=`./xmlquery --value CUPID_RUN_ILAMB`
CUPID_RUN_TYPE=`./xmlquery --value CUPID_RUN_TYPE`  # Is this already an xml variable somewhere else?
=======
CUPID_RUN_LDF=`./xmlquery --value CUPID_RUN_LDF`
>>>>>>> 6cce7299
CUPID_INFRASTRUCTURE_ENV=`./xmlquery --value CUPID_INFRASTRUCTURE_ENV`
CUPID_ANALYSIS_ENV=`./xmlquery --value CUPID_ANALYSIS_ENV`

# Note if CUPID_ROOT is not tools/CUPiD
# (but don't complain if user adds a trailing "/")
if [ "${CUPID_ROOT%/}" != "${CESM_CUPID}" ]; then
  echo "Note: Running CUPiD from ${CUPID_ROOT}, not ${CESM_CUPID}"
fi
# Create directory for running CUPiD
mkdir -p cupid-postprocessing
cd cupid-postprocessing

# If CUPID_RUN_ALL is TRUE, we don't add any component flags.
# The lack of any component flags tells CUPiD to run all components.
CUPID_FLAG_STRING=""
if [ "${CUPID_RUN_ALL}" == "FALSE" ]; then
  if [ "${CUPID_RUN_ATM}" == "TRUE" ]; then
    CUPID_FLAG_STRING+=" -atm"
  fi
  if [ "${CUPID_RUN_OCN}" == "TRUE" ]; then
    CUPID_FLAG_STRING+=" -ocn"
  fi
  if [ "${CUPID_RUN_LND}" == "TRUE" ]; then
    CUPID_FLAG_STRING+=" -lnd"
  fi
  if [ "${CUPID_RUN_ICE}" == "TRUE" ]; then
    CUPID_FLAG_STRING+=" -ice"
  fi
  if [ "${CUPID_RUN_ROF}" == "TRUE" ]; then
    CUPID_FLAG_STRING+=" -rof"
  fi
  if [ "${CUPID_RUN_GLC}" == "TRUE" ]; then
    CUPID_FLAG_STRING+=" -glc"
  fi
  if [ "${CUPID_FLAG_STRING}" == "" ]; then
    echo "If CUPID_RUN_ALL is False, user must set at least one component"
    exit 1
  fi
fi

if [ "${CUPID_NTASKS}" == "1" ]; then
  echo "CUPiD will not use dask in any notebooks"
  CUPID_FLAG_STRING+=" --serial"
fi

if [ "${CUPID_RUN_ALL}" == "TRUE" ]; then
  echo "CUPID_RUN_ALL is True, running diagnostics for all components"
fi

# Use cupid-infrastructure environment for running these scripts
# Note: on derecho, the cesmdev module creates a python conflict
#       by setting $PYTHONPATH; since this is conda-based we
#       want an empty PYTHONPATH environment variable
unset PYTHONPATH
conda activate ${CUPID_INFRASTRUCTURE_ENV}

# 1. Generate CUPiD config file
${CUPID_ROOT}/helper_scripts/generate_cupid_config_for_cesm_case.py \
   --case-root ${CASEROOT} \
   --cesm-root ${SRCROOT} \
   --cupid-root ${CUPID_ROOT} \
   --adf-output-root ${PWD} \
   --cupid-example ${CUPID_EXAMPLE} \
   --cupid-baseline-case ${CUPID_BASELINE_CASE} \
   --cupid-baseline-root ${CUPID_BASELINE_ROOT} \
   --cupid-ts-dir ${CUPID_TS_DIR} \
   --cupid-startdate ${CUPID_STARTDATE} \
   --cupid-enddate ${CUPID_ENDDATE} \
   --cupid-base-startdate ${CUPID_BASE_STARTDATE} \
   --cupid-base-enddate ${CUPID_BASE_ENDDATE} \

# 2. Generate ADF config file
if [ "${CUPID_RUN_ADF}" == "TRUE" ]; then
  ${CUPID_ROOT}/helper_scripts/generate_adf_config_file.py \
     --cupid-config-loc . \
     --adf-template ${CUPID_ROOT}/externals/ADF/config_amwg_default_plots.yaml \
     --out-file adf_config.yml
fi

<<<<<<< HEAD
# 3. Generate ILAMB config file
if [ "${CUPID_RUN_ILAMB}" == "TRUE" ]; then
  ${SRCROOT}/tools/CUPiD/helper_scripts/generate_ilamb_config_files.py \
     --cesm-root ${SRCROOT} \
     --cupid-config-loc . \
     --run-type ${CUPID_RUN_TYPE}
=======
# 3. Generate LDF config file
if [ "${CUPID_RUN_LDF}" == "TRUE" ]; then
  ${CUPID_ROOT}/helper_scripts/generate_ldf_config_file.py \
     --cupid-config-loc . \
     --ldf-template ${CUPID_ROOT}/externals/LDF/config_clm_unstructured_plots.yaml \
     --out-file ldf_config.yml
>>>>>>> 6cce7299
fi

# 4. Generate timeseries files
if [ "${CUPID_GEN_TIMESERIES}" == "TRUE" ]; then
   ${CUPID_ROOT}/cupid/run_timeseries.py ${CUPID_FLAG_STRING}
fi

# 5. Run ADF
if [ "${CUPID_RUN_ADF}" == "TRUE" ]; then
  conda deactivate
  conda activate ${CUPID_ANALYSIS_ENV}
  ${CUPID_ROOT}/externals/ADF/run_adf_diag adf_config.yml
fi

<<<<<<< HEAD
# 6. Run ILAMB
if [ "${CUPID_RUN_ILAMB}" == "TRUE" ]; then
  conda deactivate
  conda activate ${CUPID_ANALYSIS_ENV}
  export ILAMB_ROOT=ilamb_aux
  if [ -d "ILAMB_output" ]; then
    echo "WARNING: ILAMB_output directory already exists. You may need to clear it before running ILAMB."
  fi
  ilamb-run --config ilamb_nohoff_final_CLM_${CUPID_RUN_TYPE}.cfg --build_dir ILAMB_output/ --df_errs ${ILAMB_ROOT}/quantiles_Whittaker_cmip5v6.parquet --define_regions ${ILAMB_ROOT}/DATA/regions/LandRegions.nc ${ILAMB_ROOT}/DATA/regions/Whittaker.nc --regions global --model_setup model_setup.txt --filter .clm2.h0.
=======
# 6. Run LDF
if [ "${CUPID_RUN_LDF}" == "TRUE" ]; then
  conda deactivate
  conda activate ${CUPID_ANALYSIS_ENV}
  ${CUPID_ROOT}/externals/LDF/run_adf_diag ldf_config.yml
>>>>>>> 6cce7299
fi

# 7. Run CUPiD and build webpage
conda deactivate
conda activate ${CUPID_INFRASTRUCTURE_ENV}
if [ "${CUPID_GEN_DIAGNOSTICS}" == "TRUE" ]; then
  ${CUPID_ROOT}/cupid/run_diagnostics.py ${CUPID_FLAG_STRING}
fi
if [ "${CUPID_GEN_HTML}" == "TRUE" ]; then
  ${CUPID_ROOT}/cupid/generate_webpage.py
fi<|MERGE_RESOLUTION|>--- conflicted
+++ resolved
@@ -45,12 +45,9 @@
 CUPID_RUN_ROF=`./xmlquery --value CUPID_RUN_ROF`
 CUPID_RUN_GLC=`./xmlquery --value CUPID_RUN_GLC`
 CUPID_RUN_ADF=`./xmlquery --value CUPID_RUN_ADF`
-<<<<<<< HEAD
 CUPID_RUN_ILAMB=`./xmlquery --value CUPID_RUN_ILAMB`
 CUPID_RUN_TYPE=`./xmlquery --value CUPID_RUN_TYPE`  # Is this already an xml variable somewhere else?
-=======
 CUPID_RUN_LDF=`./xmlquery --value CUPID_RUN_LDF`
->>>>>>> 6cce7299
 CUPID_INFRASTRUCTURE_ENV=`./xmlquery --value CUPID_INFRASTRUCTURE_ENV`
 CUPID_ANALYSIS_ENV=`./xmlquery --value CUPID_ANALYSIS_ENV`
 
@@ -130,37 +127,34 @@
      --out-file adf_config.yml
 fi
 
-<<<<<<< HEAD
 # 3. Generate ILAMB config file
 if [ "${CUPID_RUN_ILAMB}" == "TRUE" ]; then
   ${SRCROOT}/tools/CUPiD/helper_scripts/generate_ilamb_config_files.py \
      --cesm-root ${SRCROOT} \
      --cupid-config-loc . \
      --run-type ${CUPID_RUN_TYPE}
-=======
-# 3. Generate LDF config file
+
+# 4. Generate LDF config file
 if [ "${CUPID_RUN_LDF}" == "TRUE" ]; then
   ${CUPID_ROOT}/helper_scripts/generate_ldf_config_file.py \
      --cupid-config-loc . \
      --ldf-template ${CUPID_ROOT}/externals/LDF/config_clm_unstructured_plots.yaml \
      --out-file ldf_config.yml
->>>>>>> 6cce7299
 fi
 
-# 4. Generate timeseries files
+# 5. Generate timeseries files
 if [ "${CUPID_GEN_TIMESERIES}" == "TRUE" ]; then
    ${CUPID_ROOT}/cupid/run_timeseries.py ${CUPID_FLAG_STRING}
 fi
 
-# 5. Run ADF
+# 6. Run ADF
 if [ "${CUPID_RUN_ADF}" == "TRUE" ]; then
   conda deactivate
   conda activate ${CUPID_ANALYSIS_ENV}
   ${CUPID_ROOT}/externals/ADF/run_adf_diag adf_config.yml
 fi
 
-<<<<<<< HEAD
-# 6. Run ILAMB
+# 7. Run ILAMB
 if [ "${CUPID_RUN_ILAMB}" == "TRUE" ]; then
   conda deactivate
   conda activate ${CUPID_ANALYSIS_ENV}
@@ -169,16 +163,15 @@
     echo "WARNING: ILAMB_output directory already exists. You may need to clear it before running ILAMB."
   fi
   ilamb-run --config ilamb_nohoff_final_CLM_${CUPID_RUN_TYPE}.cfg --build_dir ILAMB_output/ --df_errs ${ILAMB_ROOT}/quantiles_Whittaker_cmip5v6.parquet --define_regions ${ILAMB_ROOT}/DATA/regions/LandRegions.nc ${ILAMB_ROOT}/DATA/regions/Whittaker.nc --regions global --model_setup model_setup.txt --filter .clm2.h0.
-=======
-# 6. Run LDF
+
+# 8. Run LDF
 if [ "${CUPID_RUN_LDF}" == "TRUE" ]; then
   conda deactivate
   conda activate ${CUPID_ANALYSIS_ENV}
   ${CUPID_ROOT}/externals/LDF/run_adf_diag ldf_config.yml
->>>>>>> 6cce7299
 fi
 
-# 7. Run CUPiD and build webpage
+# 9. Run CUPiD and build webpage
 conda deactivate
 conda activate ${CUPID_INFRASTRUCTURE_ENV}
 if [ "${CUPID_GEN_DIAGNOSTICS}" == "TRUE" ]; then
