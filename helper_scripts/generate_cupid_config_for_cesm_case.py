#!/usr/bin/env python3
from __future__ import annotations

import os
import sys

import click
import yaml

CONTEXT_SETTINGS = dict(help_option_names=["-h", "--help"])


@click.command(context_settings=CONTEXT_SETTINGS)
@click.option("--cesm-root", required=True, help="Location of CESM source code")
@click.option("--case-root", default=os.getcwd(), help="CESM case directory")
@click.option(
    "--cupid-example",
    default="key_metrics",
    help="CUPiD example to use as template for config.yml",
)
@click.option(
    "--cupid-baseline-case",
    default="b.e23_alpha17f.BLT1850.ne30_t232.092",
    help="Base case name",
)
@click.option(
    "--cupid-baseline-root",
    default="/glade/campaign/cesm/development/cross-wg/diagnostic_framework/CESM_output_for_testing",
    help="Base case root directory",
)
@click.option(
    "--cupid-ts-dir",
    default="/glade/campaign/cesm/development/cross-wg/diagnostic_framework/CESM_output_for_testing",
    help="Timeseries directory root; eg, if permission issues, use your scratch",
)
@click.option("--cupid-startdate", default="0001-01-01", help="CUPiD case start date")
@click.option("--cupid-enddate", default="0101-01-01", help="CUPiD case end date")
@click.option(
    "--cupid-base-startdate",
    default="0001-01-01",
    help="CUPiD base case start date",
)
@click.option(
    "--cupid-base-enddate",
    default="0101-01-01",
    help="CUPiD base case end date",
)
@click.option(
    "--adf-output-root",
    default=None,
    help="Directory where ADF will be run (None => case root)",
)
@click.option("--cupid-remapping", default=False, help="CUPiD remapping")
def generate_cupid_config(
    case_root,
    cesm_root,
    cupid_example,
    cupid_baseline_case,
    cupid_baseline_root,
    cupid_ts_dir,
    cupid_startdate,
    cupid_enddate,
    cupid_base_startdate,
    cupid_base_enddate,
    adf_output_root,
    cupid_remapping,
):
    """
<<<<<<< HEAD
       Generate a CUPiD `config.yml` file based on information from a CESM case and
       a specific CUPiD example configuration (such as 'key metrics').

       This function takes the root directory of the CESM case and the CESM installation,
       along with the name of a CUPiD example. It validates the example, loads information
       from the CESM case (such as the case name and output directory), modifies the
       configuration based on the case-specific data, and generates a new `config.yml` file
       in the current working directory.

       The generated `config.yml` file contains:
       - Global parameters such as case name, start and end dates.
       - Time series information for atmospheric end years.
       - Base output directory paths for CESM results.

       Arguments:
       ----------
       case_root : str
           The root directory of the CESM case from which case-specific data will be retrieved.

       cesm_root : str
           The root directory of the CESM installation, where CIME scripts and CUPiD examples reside.

       cupid_example : str
           The name of a CUPiD example (e.g., 'key metrics') to base the configuration file on.
           Must be a valid subdirectory within the CUPiD examples directory.

       cupid_baseline_case : str
           The name of the base case.

       cupid_baseline_root : str
           The root directory of the base case.

       cupid_startdate : str
           The start date of the case being analyzed ("YYYY-MM-DD").

       cupid_enddate : str
           The end date of the case being analyzed ("YYYY-MM-DD").

       cupid_base_startdate : str
           The start date of the base case ("YYYY-MM-DD").

       cupid_base_enddate : str
           The end date of the base case ("YYYY-MM-DD").

       Raises:
       -------
       KeyError:
           If the provided CUPiD example is not found in the valid CUPiD examples directory.

       Outputs:
       --------
       config.yml : file
           A YAML file containing the generated configuration based on the provided CESM case
           and sys.path.append(os.path.join(cesm_root, "cime"))
       from CIME.case import Case

       # Is adf_output_root provided?
       if adf_output_root is None:
           adf_output_root = case_root

       # Is cupid_example a valid value?
       cupid_root = os.path.join(cesm_root, "tools", "CUPiD")
       cupid_examples = os.path.join(cupid_root, "examples")
       valid_examples = [
           example
           for example in next(os.walk(cupid_examples))[1]
           if example not in ["ilamb"]
       ]
       if cupid_example not in valid_examples:
           error_msg = f"argument --cupid-example: invalid choice '{cupid_example}'"
           raise KeyError(
               f"{error_msg} (choose from subdirectories of {cupid_examples}: {valid_examples})",
           )

       with Case(case_root, read_only=False, record=True) as cesm_case:
           case = cesm_case.get_value("CASE")
           dout_s_root = cesm_case.get_value("DOUT_S_ROOT")

       # TODO: these sea-ice specific vars (and some glc vars) should also be added as environment vars
       # See https://github.com/NCAR/CUPiD/issues/189
       climo_nyears = 35
       base_climo_nyears = 40

       # --------------------------------------------------------------------------------
       with open(os.path.join(cupid_root, "examples", cupid_example, "config.yml")) as f:
           my_dict = yaml.safe_load(f)

       my_dict["data_sources"]["nb_path_root"] = os.path.join(
           cesm_root,
           "tools",
           "CUPiD",
           "nblibrary",
       )
       my_dict["global_params"]["case_name"] = case
       my_dict["global_params"]["start_date"] = cupid_startdate
       my_dict["global_params"]["end_date"] = cupid_enddate
       my_dict["global_params"]["base_case_name"] = cupid_baseline_case
       my_dict["global_params"]["base_case_output_dir"] = cupid_baseline_root
       my_dict["global_params"]["base_start_date"] = cupid_base_startdate
       my_dict["global_params"]["base_end_date"] = cupid_base_enddate
       my_dict["timeseries"]["case_name"] = [case, cupid_baseline_case]

       for component in my_dict["timeseries"]:
    CUPiD example.
=======
    Generate a CUPiD `config.yml` file based on information from a CESM case and
    a specific CUPiD example configuration (such as 'key metrics').

    This function takes the root directory of the CESM case and the CESM installation,
    along with the name of a CUPiD example. It validates the example, loads information
    from the CESM case (such as the case name and output directory), modifies the
    configuration based on the case-specific data, and generates a new `config.yml` file
    in the current working directory.

    The generated `config.yml` file contains:
    - Global parameters such as case name, start and end dates.
    - Time series information for atmospheric end years.
    - Base output directory paths for CESM results.

    Arguments:
    ----------
    case_root : str
        The root directory of the CESM case from which case-specific data will be retrieved.

    cesm_root : str
        The root directory of the CESM installation, where CIME scripts and CUPiD examples reside.

    cupid_example : str
        The name of a CUPiD example (e.g., 'key metrics') to base the configuration file on.
        Must be a valid subdirectory within the CUPiD examples directory.

    cupid_baseline_case : str
        The name of the base case.

    cupid_baseline_root : str
        The root directory of the base case.

    cupid_ts_dir : str
        The root directory for the timeseries.

    cupid_startdate : str
        The start date of the case being analyzed ("YYYY-MM-DD").

    cupid_enddate : str
        The end date of the case being analyzed ("YYYY-MM-DD").

    cupid_base_startdate : str
        The start date of the base case ("YYYY-MM-DD").

    cupid_base_enddate : str
        The end date of the base case ("YYYY-MM-DD").

    Raises:
    -------
    KeyError:
        If the provided CUPiD example is not found in the valid CUPiD examples directory.

    Outputs:
    --------
    config.yml : file
        A YAML file containing the generated configuration based on the provided CESM case
        and CUPiD example.
>>>>>>> dfd5c95c
    """

    sys.path.append(os.path.join(cesm_root, "cime"))
    from CIME.case import Case

    # Is adf_output_root provided?
    if adf_output_root is None:
        adf_output_root = case_root

    # Is cupid_example a valid value?
    cupid_root = os.path.join(cesm_root, "tools", "CUPiD")
    cupid_examples = os.path.join(cupid_root, "examples")
    valid_examples = [
        example
        for example in next(os.walk(cupid_examples))[1]
        if example not in ["ilamb"]
    ]
    if cupid_example not in valid_examples:
        error_msg = f"argument --cupid-example: invalid choice '{cupid_example}'"
        raise KeyError(
            f"{error_msg} (choose from subdirectories of {cupid_examples}: {valid_examples})",
        )

    with Case(case_root, read_only=False, record=True) as cesm_case:
        case = cesm_case.get_value("CASE")
        dout_s_root = cesm_case.get_value("DOUT_S_ROOT")

    # TODO: these sea-ice specific vars (and some glc vars) should also be added as environment vars
    # See https://github.com/NCAR/CUPiD/issues/189
    climo_nyears = 35
    base_climo_nyears = 40

    # --------------------------------------------------------------------------------
    with open(os.path.join(cupid_root, "examples", cupid_example, "config.yml")) as f:
        my_dict = yaml.safe_load(f)

    my_dict["data_sources"]["nb_path_root"] = os.path.join(
        cesm_root,
        "tools",
        "CUPiD",
        "nblibrary",
    )
    my_dict["global_params"]["case_name"] = case
    my_dict["global_params"]["start_date"] = cupid_startdate
    my_dict["global_params"]["end_date"] = cupid_enddate
    my_dict["global_params"]["base_case_name"] = cupid_baseline_case
    my_dict["global_params"]["base_case_output_dir"] = cupid_baseline_root
    my_dict["global_params"]["ts_dir"] = cupid_ts_dir
    my_dict["global_params"]["base_start_date"] = cupid_base_startdate
    my_dict["global_params"]["base_end_date"] = cupid_base_enddate
    my_dict["timeseries"]["case_name"] = [case, cupid_baseline_case]
    my_dict["global_params"]["regridded_output"] = cupid_remapping

    for component in my_dict["timeseries"]:
        if (
            isinstance(my_dict["timeseries"][component], dict)
            and "start_years" in my_dict["timeseries"][component]
        ):
            cupid_start_year = int(cupid_startdate.split("-")[0])
            cupid_base_start_year = int(cupid_base_startdate.split("-")[0])
            my_dict["timeseries"][component]["start_years"] = [
                cupid_start_year,
                cupid_base_start_year,
            ]
        if (
            isinstance(my_dict["timeseries"][component], dict)
            and "end_years" in my_dict["timeseries"][component]
        ):
            # Assumption that end_year is YYYY-01-01, so we want end_year to be YYYY-1
            cupid_end_year = int(cupid_enddate.split("-")[0]) - 1
            cupid_base_end_year = int(cupid_base_enddate.split("-")[0]) - 1
            my_dict["timeseries"][component]["end_years"] = [
                cupid_end_year,
                cupid_base_end_year,
            ]
        if (
            isinstance(my_dict["timeseries"][component], dict)
            and "start_years" in my_dict["timeseries"][component]
        ):
            cupid_start_year = int(cupid_startdate.split("-")[0])
            cupid_base_start_year = int(cupid_base_startdate.split("-")[0])
            my_dict["timeseries"][component]["start_years"] = [
                cupid_start_year,
                cupid_base_start_year,
            ]

    if "link_to_ADF" in my_dict["compute_notebooks"].get("atm", {}):
        my_dict["compute_notebooks"]["atm"]["link_to_ADF"]["parameter_groups"]["none"][
            "adf_root"
        ] = os.path.join(adf_output_root, "ADF_output")

    if "Greenland_SMB_visual_compare_obs" in my_dict["compute_notebooks"].get(
        "glc",
        {},
    ):
        my_dict["compute_notebooks"]["glc"]["Greenland_SMB_visual_compare_obs"][
            "parameter_groups"
        ]["none"]["climo_nyears"] = climo_nyears
        my_dict["compute_notebooks"]["glc"]["Greenland_SMB_visual_compare_obs"][
            "parameter_groups"
        ]["none"]["base_climo_nyears"] = base_climo_nyears

    # replace with environment variable
    my_dict["global_params"]["CESM_output_dir"] = os.path.dirname(dout_s_root)

    # create new file, make it writeable
    with open("config.yml", "w") as f:
        # Header of file is a comment logging provenance
        f.write(f"# This file has been auto-generated for use with {case}\n")
        f.write(f"# It is based off of examples/{cupid_example}/config.yml\n")
        f.write("# Arguments used:\n")
        f.write(f"# cesm_root = {cesm_root}\n")
        f.write(f"# case_root = {case_root}\n")
        f.write(f"# cupid_example= {cupid_example}\n")

        # enter in each element of the dictionary into the new file
        yaml.dump(my_dict, f, sort_keys=False)


if __name__ == "__main__":
    generate_cupid_config()<|MERGE_RESOLUTION|>--- conflicted
+++ resolved
@@ -66,7 +66,6 @@
     cupid_remapping,
 ):
     """
-<<<<<<< HEAD
        Generate a CUPiD `config.yml` file based on information from a CESM case and
        a specific CUPiD example configuration (such as 'key metrics').
 
@@ -98,6 +97,9 @@
 
        cupid_baseline_root : str
            The root directory of the base case.
+
+       cupid_ts_dir : str
+           The root directory for the timeseries.
 
        cupid_startdate : str
            The start date of the case being analyzed ("YYYY-MM-DD").
@@ -171,65 +173,6 @@
 
        for component in my_dict["timeseries"]:
     CUPiD example.
-=======
-    Generate a CUPiD `config.yml` file based on information from a CESM case and
-    a specific CUPiD example configuration (such as 'key metrics').
-
-    This function takes the root directory of the CESM case and the CESM installation,
-    along with the name of a CUPiD example. It validates the example, loads information
-    from the CESM case (such as the case name and output directory), modifies the
-    configuration based on the case-specific data, and generates a new `config.yml` file
-    in the current working directory.
-
-    The generated `config.yml` file contains:
-    - Global parameters such as case name, start and end dates.
-    - Time series information for atmospheric end years.
-    - Base output directory paths for CESM results.
-
-    Arguments:
-    ----------
-    case_root : str
-        The root directory of the CESM case from which case-specific data will be retrieved.
-
-    cesm_root : str
-        The root directory of the CESM installation, where CIME scripts and CUPiD examples reside.
-
-    cupid_example : str
-        The name of a CUPiD example (e.g., 'key metrics') to base the configuration file on.
-        Must be a valid subdirectory within the CUPiD examples directory.
-
-    cupid_baseline_case : str
-        The name of the base case.
-
-    cupid_baseline_root : str
-        The root directory of the base case.
-
-    cupid_ts_dir : str
-        The root directory for the timeseries.
-
-    cupid_startdate : str
-        The start date of the case being analyzed ("YYYY-MM-DD").
-
-    cupid_enddate : str
-        The end date of the case being analyzed ("YYYY-MM-DD").
-
-    cupid_base_startdate : str
-        The start date of the base case ("YYYY-MM-DD").
-
-    cupid_base_enddate : str
-        The end date of the base case ("YYYY-MM-DD").
-
-    Raises:
-    -------
-    KeyError:
-        If the provided CUPiD example is not found in the valid CUPiD examples directory.
-
-    Outputs:
-    --------
-    config.yml : file
-        A YAML file containing the generated configuration based on the provided CESM case
-        and CUPiD example.
->>>>>>> dfd5c95c
     """
 
     sys.path.append(os.path.join(cesm_root, "cime"))
