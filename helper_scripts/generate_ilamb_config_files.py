--- conflicted
+++ resolved
@@ -34,19 +34,11 @@
     if not os.path.exists(os.path.join(cupid_config_loc, "config.yml")):
         raise KeyError(f"Can not find config.yml in {cupid_config_loc}")
 
-<<<<<<< HEAD
-    generate_ilamb_cfg(cesm_root, cupid_root, cupid_config_loc, run_type)
-    generate_ilamb_model_setup(cesm_root, cupid_config_loc, run_type)
-
-
-def generate_ilamb_cfg(cesm_root, cupid_root, cupid_config_loc, run_type):
-=======
     generate_ilamb_cfg(cupid_config_loc, run_type, cupid_root)
     generate_ilamb_model_setup(cupid_config_loc, run_type)
 
 
 def generate_ilamb_cfg(cupid_config_loc, run_type, cupid_root=None):
->>>>>>> 709bbf78
     """Create ILAMB config file with correct paths to ILAMB auxiliary files
     given information from CUPiD configuration file"""
 
@@ -62,14 +54,10 @@
         )
         raise KeyError
 
-<<<<<<< HEAD
-    ilamb_config_loc = os.path.join(cupid_root, "ilamb_aux")
-=======
     if cupid_root is None:  # this works fine if running standalone
         ilamb_config_loc = os.path.join(cupid_config_loc, "../../ilamb_aux")
     else:  # this is needed in CESM workflow
         ilamb_config_loc = os.path.join(cupid_root, "ilamb_aux")
->>>>>>> 709bbf78
     with open(
         os.path.join(
             ilamb_config_loc,
