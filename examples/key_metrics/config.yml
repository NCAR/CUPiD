################## SETUP ##################

################
# Data Sources #
################
data_sources:
    # run_dir is the path to the folder you want
    ### all the files associated with this configuration
    ### to be created in
    run_dir: .

    # nb_path_root is the path to the folder that cupid will
    ### look for your template notebooks in. It doesn't have to
    ### be inside run_dir, or be specific to this project, as
    ### long as the notebooks are there
    nb_path_root: ../../nblibrary

######################
# Computation Config #
######################

computation_config:

    # default_kernel_name is the name of the environment that
    ### the notebooks in this configuration will be run in by default.
    ### It must already be installed on your machine. You can also
    ### specify a different environment than the default for any
    ### notebook in NOTEBOOK CONFIG
    default_kernel_name: cupid-analysis

    # log level sets the level of how verbose logging will be.
    # options include: debug, info, warning, error
    log_level: 'info'

############# NOTEBOOK CONFIG #############

############################
# Notebooks and Parameters #
############################

# All parameters under global_params get passed to all the notebooks

global_params:
  case_name: 'b.e30_beta02.BLT1850.ne30_t232.104'
  base_case_name: 'b.e23_alpha17f.BLT1850.ne30_t232.092'
  CESM_output_dir: /glade/campaign/cesm/development/cross-wg/diagnostic_framework/CESM_output_for_testing
  start_date: '0001-01-01'
  end_date: '0101-01-01'
  base_start_date: '0001-01-01'
  base_end_date: '0101-01-01'
  obs_data_dir: '/glade/campaign/cesm/development/cross-wg/diagnostic_framework/CUPiD_obs_data'
  lc_kwargs:
    threads_per_worker: 1

timeseries:
  num_procs: 8
  ts_done: [False, False]
  overwrite_ts: [False, False]
  case_name: ['b.e30_beta02.BLT1850.ne30_t232.104', 'b.e23_alpha17f.BLT1850.ne30_t232.092']

  atm:
    vars: ['PSL']
    derive_vars: []
    hist_str: 'cam.h0a'
    start_years: [1,1]
    end_years: [100,100]
    level: 'lev'

  lnd:
    vars: ['SOILWATER_10CM','FSH_TO_COUPLER']
    derive_vars: []
    hist_str: 'h0'
    start_years: [1,1]
    end_years: [100,100]
    level: 'lev'

  ocn:
    vars: []
    derive_vars: []
    hist_str: 'h.z'
    start_years: [1,1]
    end_years: [100,100]
    level: 'lev'

  ice:
    vars: ['aice','hi','hs']
    derive_vars: []
    hist_str: 'cice.h'
    start_years: [1,1]
    end_years: [100,100]
    level: 'lev'

  glc:
    vars: []
    derive_vars: []
    hist_str: 'initial_hist'
    start_years: [1,1]
    end_years: [100,100]
    level: 'lev'

  rof:
    vars: []
    derive_vars: []
    hist_str: 'h0'
    start_years: [1,1]
    end_years: [100,100]
    level: 'lev'

compute_notebooks:

  # This is where all the notebooks you want run and their
  # parameters are specified. Several examples of different
  # types of notebooks are provided.

  # The first key (here infrastructure) is the name of the
  # notebook from nb_path_root, minus the .ipynb

    infrastructure:
      index:
        parameter_groups:
          none: {}

    atm:
      Global_PSL_NMSE_compare_obs_lens:
        parameter_groups:
          none:
            regridded_output: False # it looks like output is already on f09 grid, didn't need to regrid time-series file
            base_regridded_output: True
            validation_path: 'atm/analysis_datasets/fv0.9x1.25/seasonal_climatology/nmse_validation/PSL/'
      link_to_ADF:
        kernel_name: cupid-infrastructure
        parameter_groups:
          none:
            adf_root: ../../examples/key_metrics/ADF_output/
            key_plots: ["Surface_Wind_Stress_ANN_LatLon_Vector_Mean.png", "PRECT_ANN_LatLon_Mean.png", "PS_DJF_SHPolar_Mean.png", "TaylorDiag_ANN_Special_Mean.png"]
        external_tool:
          tool_name: 'ADF'
          vars: ['SST', 'TS', 'SWCF', 'LWCF', 'PRECT', 'TAUX', 'TAUY',  'TGCLDLWP']
          plotting_scripts: ["global_latlon_map", "global_latlon_vect_map"]
          analysis_scripts: ["amwg_table"]
          base_regridded_output: True

    glc:
      Greenland_SMB_visual_compare_obs:
        parameter_groups:
          none:
            obs_path: 'glc/analysis_datasets/multi_grid/annual_avg/SMB_data'
            obs_name: 'GrIS_MARv3.12_climo_1960_1999.nc'
            climo_nyears: 40

#    rof:
#      global_discharge_gauge_compare_obs:
#        parameter_groups:
#          none:
#            analysis_name: ""
#            grid_name: 'f09_f09_mosart' # ROF grid name
#            rof_start_date: '0091-01-01'
#            rof_end_date: '0101-01-01'
#            figureSave: False
#      global_discharge_ocean_compare_obs:
#        parameter_groups:
#          none:
#            analysis_name: ""
#            grid_name: 'f09_f09_mosart' # ROF grid name
#            rof_start_date: '0091-01-01'
#            rof_end_date: '0101-01-01'
#            figureSave: False

    ice:
      Hemis_seaice_visual_compare_obs_lens:
        parameter_groups:
          none:
            climo_nyears: 35
            grid_file: '/glade/campaign/cesm/community/omwg/grids/tx2_3v2_grid.nc'
<<<<<<< HEAD
            path_obs: '/glade/campaign/cesm/development/cross-wg/diagnostic_framework/CUPiD_obs_data/ice/'
            path_model: '/glade/campaign/cesm/development/cross-wg/diagnostic_framework/CUPiD_model_data/ice/'
=======
            path_nsidc: 'ice/analysis_datasets/hemispheric_data/NSIDC_SeaIce_extent'
>>>>>>> 0cf78237

    lnd:
      Global_TerrestrialCouplingIndex_VisualCompareObs:
        parameter_groups:
          none:
            clmFile_h: '.h0.'
            fluxnet_comparison: True
            obsDir: 'lnd/analysis_datasets/ungridded/timeseries/FLUXNET2015/'

#    ocn:
#      ocean_surface:
#        parameter_groups:
#          none:
#            Case: b.e23_alpha16b.BLT1850.ne30_t232.054
#            savefigs: False
#            mom6_tools_config:
#              start_date: '0091-01-01'
#              end_date: '0101-01-01'
#              Fnames:
#                native: 'mom6.h.native.????-??.nc'
#                static: 'mom6.h.static.nc'
#              oce_cat: /glade/u/home/gmarques/libs/oce-catalogs/reference-datasets.yml

########### JUPYTER BOOK CONFIG ###########

##################################
# Jupyter Book Table of Contents #
##################################
book_toc:

  # See https://jupyterbook.org/en/stable/structure/configure.html for
  # complete documentation of Jupyter book construction options

  format: jb-book

  # All filenames are notebook filename without the .ipynb, similar to above

  root: infrastructure/index # root is the notebook that will be the homepage for the book
  parts:

    # Parts group notebooks into different sections in the Jupyter book
    # table of contents, so you can organize different parts of your project.
    # Each chapter is the name of one of the notebooks that you executed
    # in compute_notebooks above, also without .ipynb

    - caption: Atmosphere
      chapters:
        - file: atm/Global_PSL_NMSE_compare_obs_lens
        - file: atm/link_to_ADF

    # - caption: Ocean
    #   chapters:
    #       - file: ocn/ocean_surface

    - caption: Land
      chapters:
        - file: lnd/Global_TerrestrialCouplingIndex_VisualCompareObs

    - caption: Sea Ice
      chapters:
        - file: ice/Hemis_seaice_visual_compare_obs_lens

    - caption: Land Ice
      chapters:
        - file: glc/Greenland_SMB_visual_compare_obs

#####################################
# Keys for Jupyter Book _config.yml #
#####################################
book_config_keys:

  title: CESM Key Metrics   # Title of your jupyter book

  # Other keys can be added here, see https://jupyterbook.org/en/stable/customize/config.html
  ### for many more options<|MERGE_RESOLUTION|>--- conflicted
+++ resolved
@@ -172,12 +172,9 @@
           none:
             climo_nyears: 35
             grid_file: '/glade/campaign/cesm/community/omwg/grids/tx2_3v2_grid.nc'
-<<<<<<< HEAD
-            path_obs: '/glade/campaign/cesm/development/cross-wg/diagnostic_framework/CUPiD_obs_data/ice/'
+            path_nsdic: '/glade/campaign/cesm/development/cross-wg/diagnostic_framework/CUPiD_obs_data/ice/'
             path_model: '/glade/campaign/cesm/development/cross-wg/diagnostic_framework/CUPiD_model_data/ice/'
-=======
-            path_nsidc: 'ice/analysis_datasets/hemispheric_data/NSIDC_SeaIce_extent'
->>>>>>> 0cf78237
+
 
     lnd:
       Global_TerrestrialCouplingIndex_VisualCompareObs:
