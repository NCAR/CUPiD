################## SETUP ##################

################
# Data Sources #
################
data_sources:
    # run_dir is the path to the folder you want
    ### all the files associated with this configuration
    ### to be created in
    run_dir: .

    # nb_path_root is the path to the folder that cupid will
    ### look for your template notebooks in. It doesn't have to
    ### be inside run_dir, or be specific to this project, as
    ### long as the notebooks are there
    nb_path_root: ../../nblibrary

######################
# Computation Config #
######################

computation_config:

    # default_kernel_name is the name of the environment that
    ### the notebooks in this configuration will be run in by default.
    ### It must already be installed on your machine. You can also
    ### specify a different environment than the default for any
    ### notebook in NOTEBOOK CONFIG
    default_kernel_name: cupid-analysis

    # log level sets the level of how verbose logging will be.
    # options include: debug, info, warning, error
    log_level: 'info'

############# NOTEBOOK CONFIG #############

############################
# Notebooks and Parameters #
############################

# All parameters under global_params get passed to all the notebooks

global_params:
  case_name: 'b.e30_alpha07c_cesm.B1850C_LTso.ne30_t232_wgx3.232'
  base_case_name: 'b.e30_alpha07c_cesm.B1850C_LTso.ne30_t232_wgx3.228'
  case_nickname: 'BLT1850_232'
  base_case_nickname: 'BLT1850_228'
  CESM_output_dir: /glade/campaign/cesm/development/cross-wg/diagnostic_framework/CESM_output_for_testing
  start_date: '0001-01-01'
<<<<<<< HEAD
  end_date: '0101-01-01'
  climo_start_date: '0081-01-01'
  climo_end_date: '0101-01-01'
  base_start_date: '0001-01-01'
  base_end_date: '0101-01-01'
  base_climo_start_date: '0081-01-01'
  base_climo_end_date: '0101-01-01'
=======
  end_date: '0021-01-01'
  base_start_date: '0001-01-01'
  base_end_date: '0045-01-01'
>>>>>>> 42f42658
  obs_data_dir: '/glade/campaign/cesm/development/cross-wg/diagnostic_framework/CUPiD_obs_data'
  ts_dir: null # If this is set to null, it will default to CESM_output_dir; if you don't have permissions to write to CESM_output_dir, you can specify a directory such as your scratch arcive directory
  lc_kwargs:
    threads_per_worker: 1

timeseries:
  num_procs: 8
  ts_done: [False, False]
  overwrite_ts: [False, False]
  case_name: ['b.e30_alpha07c_cesm.B1850C_LTso.ne30_t232_wgx3.232', 'b.e30_alpha07c_cesm.B1850C_LTso.ne30_t232_wgx3.228']

  atm:
    vars: ['PSL']
    derive_vars: []
    hist_str: 'cam.h0a'
    start_years: [1,1]
    end_years: [21,45]
    level: 'lev'
    mapping_file: [Null, '/glade/campaign/cesm/cesmdata/inputdata/cpl/gridmaps/ne30pg3/map_ne30pg3_TO_fv0.9x1.25_blin.240826.nc']


  lnd:
    vars: ['SOILWATER_10CM','FSH_TO_COUPLER']
    derive_vars: []
    hist_str: 'clm2.h0a'
    start_years: [1,1]
    end_years: [21,45]
    level: 'lev'

  ocn:
    vars: []
    derive_vars: []
    hist_str: 'h.z'
    start_years: [1,1]
    end_years: [21,45]
    level: 'lev'

  ice:
    vars: ['aice','hi','hs']
    derive_vars: []
    hist_str: 'cice.h'
    start_years: [1,1]
    end_years: [21,45]
    level: 'lev'

  glc:
    vars: []
    derive_vars: []
    hist_str: 'initial_hist'
    start_years: [1,1]
    end_years: [21,45]
    level: 'lev'

  rof:
    vars: []
    derive_vars: []
    hist_str: 'h0'
    start_years: [1,1]
    end_years: [21,45]
    level: 'lev'

compute_notebooks:

  # This is where all the notebooks you want run and their
  # parameters are specified. Several examples of different
  # types of notebooks are provided.

  # The first key (here infrastructure) is the name of the
  # notebook from nb_path_root, minus the .ipynb

    infrastructure:
      index:
        parameter_groups:
          none: {}

    atm:
      Global_PSL_NMSE_compare_obs_lens:
        parameter_groups:
          none:
            regridded_output: False # it looks like output is already on f09 grid, didn't need to regrid time-series file
            base_regridded_output: False
            validation_path: 'atm/analysis_datasets/fv0.9x1.25/seasonal_climatology/nmse_validation/PSL/'
      ADF:
        kernel_name: cupid-infrastructure
        parameter_groups:
          none:
            adf_root: ../../examples/key_metrics/ADF_output/
            key_plots: ["Surface_Wind_Stress_ANN_LatLon_Vector_Mean.png", "PRECT_ANN_LatLon_Mean.png", "PS_DJF_SHPolar_Mean.png", "TaylorDiag_ANN_Special_Mean.png"]
        external_tool:
          tool_name: 'ADF'
          vars: ['SST', 'TS', 'SWCF', 'LWCF', 'PRECT', 'TAUX', 'TAUY',  'TGCLDLWP']
          plotting_scripts: ["global_latlon_map", "global_latlon_vect_map"]
          analysis_scripts: ["amwg_table"]
          diag_cvdp_info:
            cvdp_run: False # a bunch of warnings of convert being deprecated in IMv7 will be printed if turned on - will be fixed with CVDP update
            cvdp_tar: False
          regridded_output: False
          base_regridded_output: False
      CVDP:
        kernel_name: cupid-infrastructure
        parameter_groups:
          none:
            cvdp_root: ../../examples/key_metrics/CVDP_output/
            key_plots: ["nino34.spatialcomp.djf1.png", "nino34.hov.elnino.png", "nino34.hov.lanina.png", "sst.stddev.djf.png", "nino34.monstddev.png"]
        external_tool:
          tool_name: 'CVDP'

    glc:
      Greenland_SMB_visual_compare_obs:
        parameter_groups:
          none:
            obs_path: 'glc/analysis_datasets/multi_grid/annual_avg/SMB_data'
            obs_name: 'GrIS_MARv3.12_climo_1960_1999.nc'
            climo_nyears: 40

    rof:
      global_discharge_gauge_compare_obs:
        parameter_groups:
          none:
            hist_str: 'h0a'             # file tag, 'h0' or 'h0a'
            analysis_name: ""
            grid_name: 'f09_f09_mosart' # ROF grid name
            climo_nyears: 10
            figureSave: False
      global_discharge_ocean_compare_obs:
        parameter_groups:
          none:
            hist_str: 'h0a'             # file tag, 'h0' or 'h0a'
            analysis_name: ""
            grid_name: 'f09_f09_mosart' # ROF grid name
            climo_nyears: 10
            figureSave: False

    ice:
      Hemis_seaice_visual_compare_obs_lens:
        parameter_groups:
          none:
            climo_nyears: 35
            grid_file: '/glade/campaign/cesm/community/omwg/grids/tx2_3v2_grid.nc'
            path_model: '/glade/campaign/cesm/development/cross-wg/diagnostic_framework/CUPiD_model_data/ice/'


    lnd:
      Global_TerrestrialCouplingIndex_VisualCompareObs:
        parameter_groups:
          none:
            clmFile_h: 'clm2.h0a'
            fluxnet_comparison: True
            obsDir: 'lnd/analysis_datasets/ungridded/timeseries/FLUXNET2015/'
      ILAMB:
        parameter_groups:
          none:
            ilamb_root: ../../examples/key_metrics/ILAMB_output
            key_plots: ["EcosystemandCarbonCycle/GrossPrimaryProductivity/FLUXCOM/*_global_bias.png", "EcosystemandCarbonCycle/LeafAreaIndex/AVHRR/*1_global_bias.png", "EcosystemandCarbonCycle/GlobalNetEcosystemCarbonBalance/GCP/*_global_accumulate.png", "HydrologyCycle/Permafrost/Brown2002/*_global_bias.png"]
            print_table: True
        external_tool:
          tool_name: 'ILAMB'
          ilamb_config_data_loc: '/glade/campaign/cesm/community/lmwg/diag/ILAMB/'
      LDF:
        kernel_name: cupid-infrastructure
        parameter_groups:
          none:
            ldf_root: ../../examples/key_metrics/LDF_output/
            key_plots: ["GPP_ANN_LatLon_Mean.png",
                        "ELAI_ANN_LatLon_Mean.png",
                        "TOTECOSYSC_GlobalMean_ANN_TimeSeries_Mean.png",
                        "RegionalClimo_Amazonia_RegionalClimo_Mean.png"]
        external_tool:
          tool_name: 'LDF'
          vars: ['TSA','PREC','ELAI','FSDS','FLDS','ASA','RNET',
                 'FSH','ET','FCTR','FGEV','FCEV','QRUNOFF_TO_COUPLER',
                 'SNOWDP','GPP','NPP','NEE','NBP',
                 'BTRANMN','TOTVEGC','TOTECOSYSC','TOTSOMC_1m',
                 'ALTMAX','FAREA_BURNED','DSTFLXT','MEG_isoprene']
          plotting_scripts:  ["global_latlon_map","polar_map",
                              "global_mean_timeseries_lnd", "regional_climatology"]
          analysis_scripts: ["lmwg_table"]
          base_regridded_output: False
          region_list: ["Global", "N Hemisphere Land","Polar",
                        "Canadian Arctic",'Russian Arctic','Greenland',
                        'Northwest Canada','Northern Europe','Western Siberia',
                        'Western US','Eastern US','Europe',
                        'Amazonia','Central Africa','Indonesia',
                        'Brazil','Sahel','Southern Africa','India']
          defaults_file: ../../externals/LDF/lib/ldf_variable_defaults.yaml
#    ocn:
#      ocean_surface:
#        parameter_groups:
#          none:
#            Case: b.e23_alpha16b.BLT1850.ne30_t232.054
#            savefigs: False
#            mom6_tools_config:
#              start_date: '0091-01-01'
#              end_date: '0101-01-01'
#              Fnames:
#                native: 'mom6.h.native.????-??.nc'
#                static: 'mom6.h.static.nc'
#              oce_cat: /glade/u/home/gmarques/libs/oce-catalogs/reference-datasets.yml

########### JUPYTER BOOK CONFIG ###########

##################################
# Jupyter Book Table of Contents #
##################################
book_toc:

  # See https://jupyterbook.org/en/stable/structure/configure.html for
  # complete documentation of Jupyter book construction options

  format: jb-book

  # All filenames are notebook filename without the .ipynb, similar to above

  root: infrastructure/index # root is the notebook that will be the homepage for the book
  parts:

    # Parts group notebooks into different sections in the Jupyter book
    # table of contents, so you can organize different parts of your project.
    # Each chapter is the name of one of the notebooks that you executed
    # in compute_notebooks above, also without .ipynb

    - caption: Atmosphere
      chapters:
        - file: atm/Global_PSL_NMSE_compare_obs_lens
        - file: atm/ADF
        - file: atm/CVDP

    # - caption: Ocean
    #   chapters:
    #       - file: ocn/ocean_surface

    - caption: Land
      chapters:
        - file: lnd/Global_TerrestrialCouplingIndex_VisualCompareObs
        - file: lnd/ILAMB
        - file: lnd/LDF

    - caption: Sea Ice
      chapters:
        - file: ice/Hemis_seaice_visual_compare_obs_lens

    - caption: Land Ice
      chapters:
        - file: glc/Greenland_SMB_visual_compare_obs

    - caption: River Runoff
      chapters:
        - file: rof/global_discharge_gauge_compare_obs
        - file: rof/global_discharge_ocean_compare_obs

#####################################
# Keys for Jupyter Book _config.yml #
#####################################
book_config_keys:

  title: CESM Key Metrics   # Title of your jupyter book

  # Other keys can be added here, see https://jupyterbook.org/en/stable/customize/config.html
  ### for many more options<|MERGE_RESOLUTION|>--- conflicted
+++ resolved
@@ -47,19 +47,14 @@
   base_case_nickname: 'BLT1850_228'
   CESM_output_dir: /glade/campaign/cesm/development/cross-wg/diagnostic_framework/CESM_output_for_testing
   start_date: '0001-01-01'
-<<<<<<< HEAD
-  end_date: '0101-01-01'
+
+  end_date: '0021-01-01'
   climo_start_date: '0081-01-01'
   climo_end_date: '0101-01-01'
   base_start_date: '0001-01-01'
-  base_end_date: '0101-01-01'
+  base_end_date: '0045-01-01'
   base_climo_start_date: '0081-01-01'
   base_climo_end_date: '0101-01-01'
-=======
-  end_date: '0021-01-01'
-  base_start_date: '0001-01-01'
-  base_end_date: '0045-01-01'
->>>>>>> 42f42658
   obs_data_dir: '/glade/campaign/cesm/development/cross-wg/diagnostic_framework/CUPiD_obs_data'
   ts_dir: null # If this is set to null, it will default to CESM_output_dir; if you don't have permissions to write to CESM_output_dir, you can specify a directory such as your scratch arcive directory
   lc_kwargs:
