--- conflicted
+++ resolved
@@ -114,11 +114,7 @@
         kernel_name: cupid-dev
         parameter_groups:
           none:
-<<<<<<< HEAD
-            adf_root: ../../external_diag_packages/ADF_output/
-=======
             adf_root: ../../examples/external_diag_packages/ADF_output/
->>>>>>> 71c4ef81
             case_year_range: "1_100"
             base_case_year_range: "1995_2006"
         external_tool:
